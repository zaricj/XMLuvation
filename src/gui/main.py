from PySide6.QtWidgets import (QApplication, QMainWindow, QMenu,QFileDialog, QMessageBox, QInputDialog)
from PySide6.QtGui import QIcon, QAction, QCloseEvent
from PySide6.QtCore import Qt, Signal, Slot, QFile, QTextStream, QSettings, QThreadPool
from pathlib import Path
<<<<<<< HEAD

from  datetime import datetime
import pandas as pd
=======
from lxml import etree as ET
>>>>>>> 5952e1ef
import sys
import os
import webbrowser
import multiprocessing
<<<<<<< HEAD
from functools import partial
from typing import List, Tuple, Dict


from utils.config_handler import ConfigHandler
from utils.xml_parser import (XMLUtils, 
    create_xml_parser, create_structure_analyzer
)
from utils.xpath_builder import create_xpath_builder, create_xpath_validator
from utils.csv_export import CSVExportThread
from gui.logic.controller import ComboBoxStateController
=======


from utils.config_handler import ConfigHandler
from utils.xml_parser import (
    create_xml_parser
)
from utils.xpath_builder import create_xpath_builder, create_xpath_validator
>>>>>>> 5952e1ef

from gui.resources.ui.XMLuvation_ui import Ui_MainWindow

# Path Constants

ConfigHandler.print_file_path(ConfigHandler())

BASE_DIR = os.path.dirname(os.path.abspath(__file__))

LOG_FILE_PATH: str = os.path.join("src","gui","logs","xmluvation.log")
GUI_CONFIG_FILE_PATH: str = os.path.join("src","gui","config","config.json")
DARK_THEME_PATH = os.path.join(BASE_DIR, "resources", "themes", "dark_theme.qss")
LIGHT_THEME_PATH = os.path.join(BASE_DIR, "resources", "themes", "light_theme.qss")
ICON_PATH = os.path.join(BASE_DIR, "resources", "icons", "xml_256px.ico")
DARK_THEME_QMENU_ICON = os.path.join(BASE_DIR, "resources", "images", "dark.png")
LIGHT_THEME_QMENU_ICON = os.path.join(BASE_DIR, "resources", "images", "light.png")

# Resource and UI Paths
UI_FILE_NAME: str = os.path.join("gui", "resources", "ui", "XMLuvation.ui")
UI_RESOURCES: str = os.path.join("gui", "resources", "qrc", "xmluvation_resources.qrc")

# App related constants
APP_VERSION: str = "v1.3.1"

def initialize_theme(parent, theme_file):
    try:
        file = QFile(theme_file)
        if file.open(QFile.ReadOnly | QFile.Text):
            stream = QTextStream(file)
            stylesheet = stream.readAll()
            parent.setStyleSheet(stylesheet)
        file.close()
    except Exception as ex:
        QMessageBox.critical(parent, "Theme load error", f"Failed to load theme: {str(ex)}")


class MainWindow(QMainWindow):
    progress_updated = Signal(int)
    update_input_file_signal = Signal(str)
    update_output_file_signal = Signal(str)
    
    def __init__(self):
        super().__init__()
        
        self.current_read_xml_file = None
        
        # Create and setup the UI
        self.ui = Ui_MainWindow()
        self.ui.setupUi(self)
        
        # Set window title with version
        self.setWindowTitle(f"XMLuvation {APP_VERSION}")
        
        # XML Data
        self.parsed_xml_data = {}
        
        # Instantiate the controller with a reference to the MainWindow
        self.cb_state_controller = ComboBoxStateController(self, self.parsed_xml_data)
        
        # Settings file for storing application settings
        self.settings = QSettings("Jovan", "XMLuvation")
        
        # Window geometry restoration
        geometry = self.settings.value("geometry", bytes())
        if geometry:
            self.restoreGeometry(geometry)
        
        #  Initialize the QThreadPool for running threads
        self.thread_pool = QThreadPool()
        max_threads = self.thread_pool.maxThreadCount() # PC's max CPU threads (I have 32 Threads on a Ryzen 9 7950X3D)
        
        # Keep track of active workers (optional, for cleanup)
        self.active_workers = []
        
        self.setAttribute(Qt.WA_DeleteOnClose)
        self.config_handler = ConfigHandler()
        
        self.xpath_filters = []

        # Signals and Slots
        self.progress_updated.connect(self.update_progress_bar)
        self.update_input_file_signal.connect(self.update_input_file)
        self.update_output_file_signal.connect(self.update_output_file)
        
        # Connect the custom context menu for Listbox
        self.ui.list_widget_xpath_expressions.setContextMenuPolicy(Qt.CustomContextMenu)
        self.ui.list_widget_xpath_expressions.customContextMenuRequested.connect(self.show_context_menu)
        
        # Theme Icons in QMenu
        self.light_mode = QIcon(LIGHT_THEME_QMENU_ICON)
        self.dark_mode = QIcon(DARK_THEME_QMENU_ICON)

        # Theme files qss
        self.dark_theme_file = DARK_THEME_PATH
        self.light_theme_file = LIGHT_THEME_PATH
        
        # Load last used theme or default
        self.current_theme = self.settings.value("app_theme", "dark_theme.qss")
        theme_path = self.dark_theme_file if self.current_theme == "dark_theme.qss" else self.light_theme_file
        initialize_theme(self, theme_path)
        
        # Setup connections and initialize components
        self.setup_connections()
        
        # Create my custom menu bar
        self.create_menu_bar()
    
        self.print_widget_status()
        
        # Check thread pool status
        status = self.get_thread_pool_status()
        print(status) 
        
    def print_widget_status(self):
        """Print which widgets were successfully found"""
        print("=== XMLuvation UI Widgets Status ===")
        print(f"XML Folder Input: {'✓' if self.ui.line_edit_xml_folder_path_input else '✗'}")
        print(f"Browse Button: {'✓' if self.ui.button_browse_xml_folder else '✗'}")
        print(f"Read XML Button: {'✓' if self.ui.button_read_xml else '✗'}")
        print(f"CSV Output Path: {'✓' if self.ui.line_edit_csv_output_path else '✗'}")
        print(f"Browse CSV Output Button: {'✓' if self.ui.button_browse_csv else '✗'}")
        print(f"Export CSV Button: {'✓' if self.ui.button_export_csv else '✗'}")
        print(f"Button CSV Conversion Input: {'✓' if self.ui.button_browse_csv_conversion_path_input else '✗'}")
        print(f"Button CSV Conversion Output: {'✓' if self.ui.button_browse_csv_conversion_path_output else '✗'}")
        print(f"Button CSV Conversion Convert: {'✓' if self.ui.button_csv_conversion_convert else '✗'}")
        print(f"Tag Names Combo: {'✓' if self.ui.combobox_tag_names else '✗'}")
        print(f"Tag Values Combo: {'✓' if self.ui.combobox_tag_values else '✗'}")
        print(f"Attribute Names Combo: {'✓' if self.ui.combobox_attribute_names else '✗'}")
        print(f"Attribute Values Combo: {'✓' if self.ui.combobox_attribute_values else '✗'}")
        print(f"XPath Builder Input: {'✓' if self.ui.line_edit_xpath_builder else '✗'}")
        print(f"Build XPath Button: {'✓' if self.ui.button_build_xpath else '✗'}")
        print(f"XPath List Widget: {'✓' if self.ui.list_widget_xpath_expressions else '✗'}")
        print(f"Progress Bar: {'✓' if self.ui.progressbar_main else '✗'}")
        print(f"Program Output: {'✓' if self.ui.text_edit_program_output else '✗'}")
        print(f"XML Output: {'✓' if self.ui.text_edit_xml_output else '✗'}")
        print("=====================================")
    
    def get_thread_pool_status(self):
        """Get current thread pool status (useful for debugging)."""
        active_count = self.thread_pool.activeThreadCount()
        max_count = self.thread_pool.maxThreadCount()
        return f"Active threads: {active_count}/{max_count}"
    
    def setup_connections(self):
        """Setup all signal-slot connections"""
        
        # === XML TAB - Direct widget access via self.ui ===
        
        # Folder browsing and XML reading
        self.ui.button_browse_xml_folder.clicked.connect(self.browse_xml_folder)
        self.ui.button_read_xml.clicked.connect(self.read_xml_file)
        
        # XPath building
        #self.ui.line_edit_xpath_builder
        self.ui.button_build_xpath.clicked.connect(self.button_build_xpath_expression)
        self.ui.button_add_xpath_to_list.clicked.connect(self.add_xpath_to_list)
        
        # CSV export
        self.ui.button_browse_csv.clicked.connect(self.browse_csv_output)
        self.ui.button_export_csv.clicked.connect(self.export_to_csv)
        
        # Combo boxes
<<<<<<< HEAD
        self.ui.combobox_tag_names.currentTextChanged.connect(self.cb_state_controller.on_tag_name_changed)
        self.ui.combobox_attribute_names.currentTextChanged.connect(self.cb_state_controller.on_attribute_name_changed)
=======
        self.ui.combobox_tag_names.currentTextChanged.connect(self.on_tag_name_changed)
        self.ui.combobox_attribute_names.currentTextChanged.connect(self.on_attribute_name_changed)
>>>>>>> 5952e1ef
        
        # Radio buttons
        self.ui.radio_button_equals.toggled.connect(lambda checked: self.on_function_changed("equals", checked))
        self.ui.radio_button_contains.toggled.connect(lambda checked: self.on_function_changed("contains", checked))
        self.ui.radio_button_starts_with.toggled.connect(lambda checked: self.on_function_changed("starts_with", checked))
        self.ui.radio_button_greater.toggled.connect(lambda checked: self.on_function_changed("greater", checked))
        self.ui.radio_button_smaller.toggled.connect(lambda checked: self.on_function_changed("smaller", checked))
        
        # List widget
        self.ui.list_widget_xpath_expressions.itemClicked.connect(self.on_xpath_item_clicked)
        
        # Tab widget
        self.ui.tabWidget.currentChanged.connect(self.on_tab_changed)
        
        # === CSV TAB ===
        self.ui.button_browse_csv_conversion_path_input.clicked.connect(self.csv_browse_input)
        self.ui.button_browse_csv_conversion_path_output.clicked.connect(self.csv_browse_output)
        self.ui.button_csv_conversion_convert.clicked.connect(self.csv_convert)
        self.ui.checkbox_write_index_column.toggled.connect(self.on_write_index_toggled)
    
    # === EVENT HANDLERS FOR XML EVALUATION GROUPBOX ===
    def browse_xml_folder(self):
        print("Browse XML folder clicked")
        folder = QFileDialog.getExistingDirectory(self, "Select directory that contains XML files")
        if folder:
            self.ui.line_edit_xml_folder_path_input.setText(folder)
            self.update_xml_file_count(folder)
            
    def read_xml_file(self):
        print("Read XML files clicked")
        try:
            file_name, _ = QFileDialog.getOpenFileName(self, "Select XML File", "", "XML File (*.xml)")
            if file_name:
                self.start_xml_parsing(file_name)
        except Exception as ex:
            message = f"An exception of type {type(ex).__name__} occurred. Arguments: {ex.args!r}"
            QMessageBox.critical(self, "Exception in Program", message)
    
    # === XML PARSING === 
    def start_xml_parsing(self, xml_file_path: str):
        """Parse XML file and display content."""
        try:
            xml_parser_worker = create_xml_parser(xml_file_path)
            self._connect_xml_parsing_signals(xml_parser_worker)
            self.thread_pool.start(xml_parser_worker)
            
            # Optional: Keep track of the worker
            self.active_workers.append(xml_parser_worker)
        except Exception as ex:
            self.on_error_message("Error starting XML parsing", ex)

    @Slot(dict)
    def on_xml_parsing_finished(self, result: dict):
        """Handle XML parsing completion."""
        try:
            xml_content = result.get('xml_string', '')
            self.ui.text_edit_xml_output.setPlainText(xml_content)
            
            # Fill the combo boxes with unique tags and attributes
            tags = result.get('tags', [])
            attributes = result.get('attributes', [])
            
            tag_values = result.get('tag_values', [])
            attribute_values = result.get('attribute_values', [])
            
            self.ui.combobox_tag_names.clear()
            self.ui.combobox_tag_names.addItems(tags)
            self.ui.combobox_attribute_names.clear()
            self.ui.combobox_attribute_names.addItems(attributes)
            
            self.ui.combobox_tag_values.clear()
            self.ui.combobox_tag_values.addItems(tag_values)
            self.ui.combobox_attribute_values.clear()
            self.ui.combobox_attribute_values.addItems(attribute_values)
            
            # Display additional info
            info_message = f"File: {result.get('file_path', 'Unknown')}\n"
            info_message += f"Root element: {result.get('root_tag', 'Unknown')}\n"
            info_message += f"Total elements: {result.get('element_count', 0)}\n"
            info_message += f"Unique tags: {len(result.get('tags', []))}\n"
            info_message += f"Encoding: {result.get('encoding', 'Unknown')}"
            
            # Save xml file in initialized variable
            self.current_read_xml_file = result.get("file_path")
            
            #self.on_info_message("Parsing Complete", info_message) # QMessageBox info popup
            self.ui.text_edit_program_output.append(info_message)
            
<<<<<<< HEAD
            self.parsed_xml_data = result
            # Pass the new result data (the xml data as dict) to the ComboBoxStateController class
            self.cb_state_controller.set_parsed_data(result)
=======
            # Set initial state of comboboxes
            self.update_combobox_states(tags, attributes, tag_values, attribute_values)
>>>>>>> 5952e1ef
            
        except Exception as ex:
            self.on_error_message(ex, "Error processing parsing results")
            
    # === XPATH BUILDING === #
    def start_build_xpath_expression(self):
        """Build XPath expression based on user input."""
        try:
            builder = create_xpath_builder()

            # Assign UI references
            builder.tag_name_combo = self.ui.combobox_tag_names
            builder.tag_value_combo = self.ui.combobox_tag_values
            builder.attribute_name_combo = self.ui.combobox_attribute_names
            builder.attribute_value_combo = self.ui.combobox_attribute_values
            builder.xpath_input = self.ui.line_edit_xpath_builder

            # Assign radio buttons
            builder.radio_equals = self.ui.radio_button_equals
            builder.radio_contains = self.ui.radio_button_contains
            builder.radio_starts_with = self.ui.radio_button_starts_with
            builder.radio_greater = self.ui.radio_button_greater
            builder.radio_smaller = self.ui.radio_button_smaller

            # Connect signals
            self._connect_xpath_builder_signals(builder)

            # Build expression
            builder.build_xpath_expression()
            
        except Exception as ex:
            self.on_error_message("Error building XPath expression", str(ex))


    def button_build_xpath_expression(self):
        print("Build XPath expression clicked")
        self.start_build_xpath_expression()


    def update_combobox_states(self, tags: list, attributes: list, tag_values: list, attribute_values: list):
        """Helper to set initial states of comboboxes after XML parsing."""
        self.ui.combobox_tag_names.setDisabled(not tags)
        self.ui.combobox_tag_values.setDisabled(not (tag_values and any(value.strip() != "" for value in tag_values if value is not None)))
        self.ui.combobox_attribute_names.setDisabled(not attributes)
        self.ui.combobox_attribute_values.setDisabled(not attribute_values)

        
<<<<<<< HEAD
    
=======
    def on_tag_name_changed(self, selected_tag: str):
        print(f"Tag name changed to: {selected_tag}")
        if not selected_tag:
            self.ui.combobox_tag_values.clear()
            self.ui.combobox_tag_values.setDisabled(True)
            self.ui.combobox_attribute_names.clear()
            self.ui.combobox_attribute_names.setDisabled(True)
            self.ui.combobox_attribute_values.clear()
            self.ui.combobox_attribute_values.setDisabled(True)
            return

        try:
            # Update attribute names for the selected tag
            attributes = self.get_attributes(self.current_read_xml_file, selected_tag)
            self.ui.combobox_attribute_names.clear()
            if attributes:
                self.ui.combobox_attribute_names.addItems(attributes)
                self.ui.combobox_attribute_names.setDisabled(False)
            else:
                self.ui.combobox_attribute_names.setDisabled(True)
            
            # Update tag values for the selected tag
            tag_values = self.get_tag_values(self.current_read_xml_file, selected_tag)
            self.ui.combobox_tag_values.clear()
            if tag_values and any(value.strip() != "" for value in tag_values if value is not None):
                self.ui.combobox_tag_values.addItems(tag_values)
                self.ui.combobox_tag_values.setDisabled(False)
            else:
                self.ui.combobox_tag_values.setDisabled(True)

            # Ensure attribute values combobox is handled when attribute names change or become empty
            # This is also handled in on_attribute_name_changed, but ensures initial state
            if not attributes:
                self.ui.combobox_attribute_values.clear()
                self.ui.combobox_attribute_values.setDisabled(True)
            else:
                # Trigger on_attribute_name_changed to populate attribute values for the first attribute
                current_attribute_name = self.ui.combobox_attribute_names.currentText()
                self.on_attribute_name_changed(current_attribute_name)

        except Exception as ex:
            message = f"An exception of type {type(ex).__name__} occurred. Arguments: {ex.args!r}"
            QMessageBox.critical(self, "An exception occurred", message)
    

    def on_attribute_name_changed(self, selected_attribute: str):
        print(f"Attribute name changed to: {selected_attribute}")
        if not selected_attribute:
            self.ui.combobox_attribute_values.clear()
            self.ui.combobox_attribute_values.setDisabled(True)
            return

        try:
            selected_tag = self.ui.combobox_tag_names.currentText()
            attribute_values = self.get_attribute_values(self.current_read_xml_file, selected_tag, selected_attribute)
            self.ui.combobox_attribute_values.clear()
            if attribute_values:
                self.ui.combobox_attribute_values.addItems(attribute_values)
                self.ui.combobox_attribute_values.setDisabled(False)
            else:
                self.ui.combobox_attribute_values.setDisabled(True)
        except Exception as ex:
            message = f"An exception of type {type(ex).__name__} occurred. Arguments: {ex.args!r}"
            QMessageBox.critical(self,"Exception in Program", message)


    def get_attributes(self, xml_file: str, selected_tag: str) -> list[str]:
        if not xml_file or not selected_tag:
            return []
        try:
            root = ET.parse(xml_file).getroot()
            attributes = set()
            for elem in root.iter(selected_tag):
                attributes.update(elem.attrib.keys())
            return sorted(list(attributes))
        except Exception as ex:
            message = f"An exception of type {type(ex).__name__} occurred. Arguments: {ex.args!r}"
            QMessageBox.critical(self,"Error getting attributes", message)
            return []
        
        
    def get_attribute_values(self, xml_file: str, selected_tag: str, selected_attribute: str) -> list[str]:
        if not xml_file or not selected_tag or not selected_attribute:
            return []
        try:
            root = ET.parse(xml_file).getroot()
            values = set()
            for elem in root.iter(selected_tag):
                if selected_attribute in elem.attrib:
                    values.add(elem.attrib[selected_attribute])
            return sorted(list(values))
        except Exception as ex:
            message = f"An exception of type {type(ex).__name__} occurred. Arguments: {ex.args!r}"
            QMessageBox.critical(self, "Error getting attribute values", message)
            return []
        
        
    def get_tag_values(self, xml_file: str, selected_tag: str) -> list[str]:
        if not xml_file or not selected_tag:
            return []
        try:
            root = ET.parse(xml_file).getroot()
            values = set()
            for elem in root.iter(selected_tag):
                if elem.text and elem.text.strip():
                    values.add(elem.text.strip())
            return sorted(list(values))
        except Exception as ex:
            message = f"An exception of type {type(ex).__name__} occurred. Arguments: {ex.args!r}"
            QMessageBox.critical(self,"Error getting tag values", message)
            return []
        
        
    # === List Widget Handler ===
    def add_xpath_to_list(self):
        print("Add XPath to list clicked")
        try:
            # Check if the XPath input is not empty:
            expression = self.ui.line_edit_xpath_builder.text().strip()
            if not expression: 
                QMessageBox.information(self, "Empty XPath", "Please enter a valid XPath expression before adding it to the list.")
            elif expression and not self.is_duplicate(expression):
                validator = create_xpath_validator()
                self._connect_xpath_builder_signals(validator)
                # Validate the XPath expression
                validator.xpath_expression = expression
                is_valid = validator.validate_xpath_expression()
                if is_valid:
                    self.xpath_filters.append(expression)
                    self.ui.list_widget_xpath_expressions.addItem(expression)
            else:
                QMessageBox.warning(self, "Duplicate XPath Expression", f"Cannot add duplicate XPath expression:\n{expression}")
        except Exception as ex:
            message = f"An exception of type {type(ex).__name__} occurred. Arguments: {ex.args!r}"
            QMessageBox.critical(self, "Exception adding XPath Expression to List Widget", message)


    def browse_csv_output(self):
        print("Browse CSV output clicked")
        # Set output path directly:
        # self.ui.line_edit_csv_output_path.setText("path/to/output.csv")
        
        
    def export_to_csv(self):
        print("Export to CSV clicked")
        # Update program output directly:
        # self.ui.text_edit_program_output.append("Exporting to CSV...")
        

>>>>>>> 5952e1ef
    def on_function_changed(self, function_type, checked):
        if checked:
            print(f"Function changed to: {function_type}")
    
    
    def on_xpath_item_clicked(self, item):
        print(f"XPath item clicked: {item.text()}")
    
    
    def on_tab_changed(self, index):
        print(f"Tab changed to index: {index}")
    
    
    def csv_browse_input(self):
        print("CSV browse input clicked")
        # Set CSV input path:
        # self.ui.lineEdit.setText("path/to/input.csv")
    
    
    def csv_browse_output(self):
        print("CSV browse output clicked")
        # Set CSV output path:
        # self.ui.lineEdit_2.setText("path/to/output")
    
    
    def csv_convert(self):
        print("CSV convert clicked")
        # Check if write index is enabled:
        # write_index = self.ui.checkBox.isChecked()
    
    
    def on_write_index_toggled(self, checked):
        print(f"Write index column: {checked}")
    

    # === EVENT HANDLERS FOR QMESSAGEBOXES ===
    @Slot(str, str)
    def on_error_message(self, title, message):
        """Slot to handle error messages."""
        QMessageBox.critical(self, title, message)
    
    @Slot(str, str)
    def on_info_message(self, title, message):
        """Slot to handle info messages."""
        QMessageBox.information(self, title, message)
        
    @Slot(str, str)
    def show_warning_message(self, title, message):
        """Show an warning message dialog."""
        QMessageBox.warning(self, title, message)
        
    @Slot(str)
    def append_to_program_output(self, message: str):
        """Handle progress updates from the XPath builder."""
        # Update status bar with progress
        self.ui.text_edit_program_output.append(message)


    # === SIGNAL CONNECTION HELPERS ===
    def _connect_xml_parsing_signals(self, worker):
        """Connect common signals for most operations.
        """
        worker.signals.finished.connect(self.on_xml_parsing_finished)
        worker.signals.error_occurred.connect(self.on_error_message)
        worker.signals.progress.connect(self.append_to_program_output)


    def _connect_xpath_builder_signals(self, worker):
        """Connect signals for XPath building operations."""
        worker.signals.progress.connect(self.append_to_program_output)
        worker.signals.error_occurred.connect(self.on_error_message)
    
    
    def closeEvent(self, event: QCloseEvent):
        reply = QMessageBox.question(
            self, 'Exit Program', 'Are you sure you want to exit the program?',
            QMessageBox.Yes | QMessageBox.No, QMessageBox.No)
        
        if reply == QMessageBox.No:
            event.ignore()
            return
        else:
            self.settings.setValue("app_theme", self.current_theme)
            self.settings.setValue("geometry", self.saveGeometry())
            super().closeEvent(event)


    def create_menu_bar(self):
        menu_bar = self.menuBar()
        
        # File Menu
        file_menu = menu_bar.addMenu("&File")
        clear_action = QAction("Clear Output", self)
        clear_action.setStatusTip("Clear the output")
        clear_action.triggered.connect(self.clear_output)
        file_menu.addAction(clear_action)
        file_menu.addSeparator()
        exit_action = QAction("E&xit", self)
        exit_action.setStatusTip("Exit the application")
        exit_action.triggered.connect(self.close)
        file_menu.addAction(exit_action)

        # Open Menu
        open_menu = menu_bar.addMenu("&Open")
        open_input_action = QAction("Open XML Input Folder", self)
        open_input_action.setStatusTip("Open the XML input folder")
        open_input_action.triggered.connect(lambda: self.open_folder_in_file_explorer(self.ui.line_edit_xml_folder_path_input.text()))
        open_menu.addAction(open_input_action)
        open_output_action = QAction("Open CSV Output Folder", self)
        open_output_action.setStatusTip("Open the CSV output folder")
        open_output_action.triggered.connect(lambda: self.open_folder_in_file_explorer(self.ui.line_edit_csv_output_path.text()))
        open_menu.addAction(open_output_action)
        open_menu.addSeparator()
        open_csv_conversion_input_action = QAction("Open CSV Conversion Input Folder", self)
        open_csv_conversion_input_action.setStatusTip("Open CSV Conversion Input Folder")
        open_csv_conversion_input_action.triggered.connect(lambda: self.open_folder_in_file_explorer(self.ui.line_edit_csv_conversion_path_input.text()))
        open_menu.addAction(open_csv_conversion_input_action)
        open_csv_conversion_output_action = QAction("Open CSV Conversion Output Folder", self)
        open_csv_conversion_output_action.setStatusTip("Open CSV Conversion Output Folder")
        open_csv_conversion_output_action.triggered.connect(lambda: self.open_folder_in_file_explorer(self.ui.line_edit_csv_conversion_path_output.text()))
        open_menu.addAction(open_csv_conversion_output_action)

        # Path Menu
        self.paths_menu = menu_bar.addMenu("&Path")
        
        # Add custom paths
        self.load_custom_paths()

        # Add option to add new custom path
        add_custom_path_action = QAction("Add Custom Path", self)
        add_custom_path_action.triggered.connect(self.add_custom_path)
        self.paths_menu.addAction(add_custom_path_action)

        
        # Help Menu
        help_menu = menu_bar.addMenu("&Help")
        xpath_help_action = QAction("XPath Help", self)
        xpath_help_action.setStatusTip("Open XPath Syntax Help")
        xpath_help_action.triggered.connect(self.open_web_xpath_help)
        help_menu.addAction(xpath_help_action)
        about = QAction("About", self)
        about.setStatusTip("About this program")
        about.triggered.connect(self.about_message)
        help_menu.addAction(about)
        #help_menu.addAction(xpath_cheatsheet_action)
        
        # Theme Menu
        self.toggle_theme_action = menu_bar.addAction(self.light_mode, "Toggle Theme")
        self.toggle_theme_action.triggered.connect(self.change_theme)
        
    # ======= START FUNCTIONS create_menu_bar ======= #
    
    def update_paths_menu(self):
        # Clear existing path actions, except the last one (Add Custom Path)
        for action in self.paths_menu.actions()[:-1]:
            self.paths_menu.removeAction(action)

        # Add custom paths
        custom_paths = self.config_handler.get_custom_paths()
        for name, path in custom_paths.items():
            action = QAction(name, self)
            action.setStatusTip(f"Open {name}")
            action.triggered.connect(lambda checked, p=path: self.open_path(p))
            self.paths_menu.insertAction(self.paths_menu.actions()[0], action)
            

    def add_custom_path(self):
        name, ok = QInputDialog.getText(self, "Add Custom Path", "Enter a name for the path:")
        if ok and name:
            path, ok = QInputDialog.getText(self, "Add Custom Path", "Enter path:")
            if ok and path:
                self.config_handler.add_custom_path(name, path)
                self.update_paths_menu()


    def load_custom_paths(self):
        custom_paths = self.config_handler.get_custom_paths()
        for name, path in custom_paths.items():
            action = QAction(name, self)
            action.setStatusTip(f"Open {name}")
            action.triggered.connect(lambda checked, p=path: self.open_path(p))
            self.paths_menu.addAction(action)


    def about_message(self):
        # About Message
        program_info = "Name: XMLuvation\nVersion: 1.3.1\nCredit: Jovan\nFramework: PySide6"
        about_message = """XMLuvation is a Python application designed to parse and evaluate XML files and use XPath to search for matches which matching results will be saved in a csv file."""
        about_box = QMessageBox()
        about_box.setText("About this program...")
        about_box.setInformativeText(about_message)
        about_box.setDetailedText(program_info)
        about_box.exec()


    def change_theme(self):
        if self.current_theme == "dark_theme.qss":
            self.toggle_theme_action.setIcon(self.dark_mode)
            initialize_theme(self, self.light_theme_file)
            self.current_theme = "light_theme.qss"
        else:
            self.toggle_theme_action.setIcon(self.light_mode)
            initialize_theme(self, self.dark_theme_file)
            self.current_theme = "dark_theme.qss"


    def clear_output(self):
        self.ui.text_edit_program_output.clear()


    def open_folder_in_file_explorer(self, folder_path):
        """Helper method to open the specified folder in the file explorer."""
        if os.path.exists(folder_path):
            try:
                os.startfile(folder_path)
            except Exception as ex:
                message = f"An exception of type {type(ex).__name__} occurred. Arguments: {ex.args!r}"
                QMessageBox.critical(self, "An exception occurred", message)
        else:
            QMessageBox.warning(self, "Error", f"Path does not exist or is not a valid path:\n{folder_path}")


    def open_web_xpath_help(self):
        webbrowser.open("https://www.w3schools.com/xml/xpath_syntax.asp")
        
    # ======= END FUNCTIONS create_menu_bar ======= #
    

#     # ======= Start FUNCTIONS FOR create_matching_filter_group ======= #

    def update_statusbar_xpath_listbox_count(self):
        self.counter = self.ui.list_widget_xpath_expressions.count()
        if self.counter != 0:
            self.ui.statusbar_xpath_expressions.showMessage(f"Total number of items in List: {self.counter}", 5000)
        
    
    def remove_selected_items(self):
        try:
            current_selected_item = self.ui.list_widget_xpath_expressions.currentRow()
            if current_selected_item != -1:
                item_to_remove = self.ui.list_widget_xpath_expressions.takeItem(current_selected_item)
                self.xpath_filters.pop(current_selected_item)
                self.update_xml_file_count(self.ui.line_edit_xml_folder_path_input.text())
                self.ui.text_edit_program_output.append(f"Removed item: {item_to_remove.text()} at row {current_selected_item}")
            else:
                self.ui.text_edit_program_output.append("No item selected to delete.")
        except IndexError:
            self.ui.text_edit_program_output.append("Nothing to delete.")
        except Exception as ex:
            message = f"An exception of type {type(ex).__name__} occurred. Arguments: {ex.args!r}"
            self.ui.text_edit_program_output.setText(f"Error removing selected item from list: {message}")


    def remove_all_items(self):
        try:
            if self.ui.list_widget_xpath_expressions.count() > 0:
                self.xpath_filters.clear()
                self.ui.list_widget_xpath_expressions.clear()
                self.ui.text_edit_program_output.setText("Deleted all items from the list.")
            else:
                self.ui.text_edit_program_output.setText("No items to delete.")
            self.update_xml_file_count(self.ui.line_edit_xml_folder_path_input.text())
        except Exception as ex:
            message = f"An exception of type {type(ex).__name__} occurred. Arguments: {ex.args!r}"
            self.ui.text_edit_program_output.setText(f"Error removing selected all items from list: {message}")


    # Statusbar update function
    def update_xml_file_count(self, folder):
        try:
            if Path(folder).is_dir():
                xml_files = list(Path(folder).glob('*.xml'))
                file_count = len(xml_files)
                self.ui.statusbar_xml_files_count.setStyleSheet("color: #47de65")
                self.ui.statusbar_xml_files_count.showMessage(f"Found {file_count} XML Files")
        except Exception as ex:
            message = f"An exception of type {type(ex).__name__} occurred. Arguments: {ex.args!r}"
            self.ui.statusbar_xml_files_count.setStyleSheet("color: #ed2828")
            self.ui.statusbar_xml_files_count.showMessage(f"Error counting XML files: {message}")


    def show_context_menu(self, position):
        context_menu = QMenu(self)
        delete_action = QAction("Delete Selected", self)
        delete_all_action = QAction("Delete All", self)

        context_menu.addAction(delete_action)
        context_menu.addAction(delete_all_action)

        delete_action.triggered.connect(self.remove_selected_items)
        delete_all_action.triggered.connect(self.remove_all_items)

        # Show the context menu at the cursor's current position
        context_menu.exec(self.ui.list_widget_xpath_expressions.mapToGlobal(position))


    def is_duplicate(self, xpath_expression):
        return xpath_expression in self.xpath_filters


    # ======= End FUNCTIONS FOR create_matching_filter_group ======= #

    # ======= Start FUNCTIONS FOR create_export_evaluation_group ======= #

#    def choose_save_folder(self):
#        folder = QFileDialog.getExistingDirectory(self, "Select Save Folder")
#         if folder:
#             self.ui.line_edit_csv_output_path.setText(folder)
#     
#     
#     def start_csv_export(self, folder_path: str, xpath_expressions: list, output_csv_path: str):
#         """Initializes and starts the CSV export in a new thread."""
#         if not hasattr(self, 'csv_export_thread') or not self.csv_export_thread.isRunning():
#             self.csv_export_thread = QThread()
#             self.csv_export_worker = CSVExportThread(
#                 folder_path=folder_path,
#                 xpath_expressions=xpath_expressions,
#                 output_csv_path=output_csv_path
#             )
#             self.csv_export_worker.moveToThread(self.csv_export_thread)
# 
#             self.csv_export_thread.started.connect(self.csv_export_worker.run)
# 
#             # Connect worker signals to main window slots
#             self.csv_export_worker.output_set_text.connect(self.output_set_text)
#             self.csv_export_worker.progress_updated.connect(self.update_progress_bar)
#             self.csv_export_worker.finished.connect(self.on_csv_export_finished)
#             self.csv_export_worker.show_error_message.connect(self.show_error_message)
#             self.csv_export_worker.show_info_message.connect(self.show_info_message)
# 
#             # Connect for cleanup
#             self.csv_export_worker.finished.connect(self.csv_export_thread.quit)
#             self.csv_export_worker.finished.connect(self.csv_export_worker.deleteLater)
#             self.csv_export_thread.finished.connect(self.csv_export_thread.deleteLater)
# 
#             self.csv_export_thread.start()
#         else:
#             self.program_output.setText("CSV export is already running or thread is busy.")
# 
# 
#     def stop_csv_export_thread(self):
#         if hasattr(self, "csv_export_worker"):
#             self.csv_export_worker.stop()
#             self.program_output.setText("Export task aborted successfully.")
#             
#     
#     def output_set_text(self, text: str):
#         """Slot to set text in the program output."""
#         self.program_output.setText(text)
#         
#     
#     @Slot()
#     def on_csv_export_finished(self):
#         self.csv_export_thread = None # Clear reference after use
#         self.csv_export_worker = None # Clear reference
#         self.set_ui_enabled(False)
#         self.progressbar.reset()
#         self.csv_abort_export_button.setHidden(True)
# 
#     
#     def set_ui_enabled(self, enabled):
#         # Disable buttons while exporting
#         self.browse_xml_folder_button.setDisabled(enabled)
#         self.browse_csv_button.setDisabled(enabled)
#         self.read_xml_button.setDisabled(enabled)
#         self.build_xpath_button.setDisabled(enabled)
#         self.add_xpath_to_list_button.setDisabled(enabled)
#         self.csv_save_as_button.setDisabled(enabled)
#         self.csv_convert_button.setDisabled(enabled)
#         self.ui.line_edit_xml_folder_path_input.setReadOnly(enabled)
#         self.ui.line_edit_csv_output_path.setReadOnly(enabled)
#     
#     
#     def show_info_message(self, title, message):
#         QMessageBox.information(self, title, message) 
#     
#     
#     def show_error_message(self, title, message):
#         QMessageBox.critical(self, title, message) 
# 

    def update_progress_bar(self, value):
        self.ui.progressbar_main.setValue(value)
#         
#     # ======= End FUNCTIONS FOR create_export_evaluation_group ======= #
#     
#     # ======= Start FUNCTIONS FOR create_csv_conversion_group ======= #
#     
#     def wrinco_checkbox_info(self):
#         message_with_index = """
#         Data will look like  this:
#         
#         | Index           | Header 1   | Header 2    |
#         |-------------------|-------------------|-------------------|
#         | 1                  | Data...         | Data...        |
#         """
#         message_without_index = """
#         Data will look like  this:
#         
#         | Header 1 | Header 2      |
#         |------------------|-------------------|
#         | Data...       | Data...         |
#         """
#         try:
#             if self.checkbox_write_index_column.isChecked():
#                 self.csv_conversion_output.setText(message_with_index)
#             else:
#                 self.csv_conversion_output.setText(message_without_index)
#         except Exception as ex:
#             message = f"An exception of type {type(ex).__name__} occurred. Arguments: {ex.args!r}"
#             QMessageBox.critical(self, "Exception in Program", f"An error occurred: {message}")
#                 
#     
#     def browse_csv_file(self):
#         try:
#             file_name, _ = QFileDialog.getOpenFileName(self, "Select CSV File", "", "CSV Files (*.csv)")
#             if file_name:
#                 self.input_csv_file_conversion.setText(file_name)
#         except Exception as ex:
#             message = f"An exception of type {type(ex).__name__} occurred. Arguments: {ex.args!r}"
#             QMessageBox.critical(self, "Exception in reading CSV", f"Error reading CSV:\n{message}")
# 
#     
#     def csv_save_as(self):
#         try:
#             options = QFileDialog.Options()
#             file_types = "Excel File (*.xlsx);;JSON File (*.json);;HTML File (*.html);;Markdown File (*.md)"
#             file_name, _ = QFileDialog.getSaveFileName(self, "Save As", "", file_types, options=options)
#             if file_name:
#                 self.output_csv_file_conversion.setText(file_name)
#         except Exception as ex:
#             message = f"An exception of type {type(ex).__name__} occurred. Arguments: {ex.args!r}"
#             QMessageBox.critical(self, "Exception exporting CSV", f"Error exporting CSV: {message}")
    @Slot(str)
    def update_output_file(self, file_name):
        if hasattr(self, 'output_csv_file_conversion'):
            self.ui.line_edit_csv_conversion_path_output.setText(file_name)
    
    @Slot(str)
    def update_input_file(self,file_name):
        if hasattr(self, "line_edit_csv_conversion_path_input"):
            self.ui.line_edit_csv_conversion_path_input.setText(file_name)
#             
#     
#     def pandas_convert_csv_file(self):
#         csv_input_file = self.input_csv_file_conversion.text()
#         csv_output_file = self.output_csv_file_conversion.text()
#         checkbox = self.checkbox_write_index_column.isChecked()
#         try:
#             self.csv_conversion_output.setText("Conversion started, please wait...")
#             with open(csv_input_file, encoding="utf-8") as file:
#                 sample = file.read(4096)
#                 sniffer = csv.Sniffer()
#                 get_delimiter = sniffer.sniff(sample).delimiter
#             if not checkbox:
#                 csv_df = pd.read_csv(csv_input_file, delimiter=get_delimiter, encoding="utf-8", index_col=0)
#             else:
#                 csv_df = pd.read_csv(csv_input_file, delimiter=get_delimiter, encoding="utf-8")
#                 
#             CONVERSION_FUNCTIONS = {
#                 # CSV Conversion
#                 ("csv", "html"): (csv_df, pd.DataFrame.to_html),
#                 ("csv", "json"): (csv_df, pd.DataFrame.to_json),
#                 ("csv", "xlsx"): (csv_df, pd.DataFrame.to_excel),
#                 ("csv", "md"): (csv_df, pd.DataFrame.to_markdown),
#             }
#             
#             input_ext = Path(csv_input_file).suffix.lower().strip(".")
#             output_ext = Path(csv_output_file).suffix.lower().strip(".")
#             
#             read_func, write_func = CONVERSION_FUNCTIONS.get(
#             (input_ext, output_ext), (None, None))
#             
#             if read_func is None or write_func is None:
#                 QMessageBox.warning(self, "Unsupported Conversion", "Error converting file, unsupported conversion...")
#                 return
#             
#             csv_df = read_func
#             write_func(csv_df, csv_output_file)
#             self.csv_conversion_output.setText(f"Successfully converted {Path(csv_input_file).stem} {input_ext.upper()} to {Path(csv_output_file).stem} {output_ext.upper()}")
#             
#         except Exception as ex:
#             message = f"An exception of type {type(ex).__name__} occurred. Arguments: {ex.args!r}"
#             QMessageBox.critical(self, "Exception exporting CSV", f"Error exporting CSV: {message}")
#             
#     # ======= End FUNCTIONS FOR create_csv_conversion_group ======= #
# 
#     def select_csv_file(self):
#         file_name, _ = QFileDialog.getOpenFileName(self, "Select CSV File", "", "CSV Files (*.csv)")
#         if file_name:
#             self.csv_file_input.setText(file_name)
# 
#     def load_csv_data(self):
#         file_path = self.csv_file_input.text()
#         if not file_path:
#             QMessageBox.warning(self, "Error", "Please select a CSV file first.")
#             return
# 
#         try:
#             with open(file_path, "r") as f:
#                 sample = f.read(1024)
#                 f.seek(0)  # Rewind to the beginning of the file
#                 sniffer = csv.Sniffer()
#                 has_header = sniffer.has_header(sample)
#                 dialect = sniffer.sniff(sample)
#                 delimiter = dialect.delimiter
# 
#                 reader = csv.reader(f, delimiter=delimiter)
#                 headers = (
#                     next(reader)
#                     if has_header
#                     else [f"Column {i}" for i in range(len(next(reader)))]
#                 )
# 
#                 self.table_model.clear()
#                 self.table_model.setHorizontalHeaderLabels(headers)
# 
#                 for row in reader:
#                     items = [QStandardItem(field) for field in row]
#                     self.table_model.appendRow(items)
# 
#             self.filter_column.clear()
#             self.filter_column.addItems(["All Columns"] + headers)
# 
#             QMessageBox.information(self, "Success", "CSV data loaded successfully.")
#         except Exception as ex:
#             message = f"An exception of type {type(ex).__name__} occurred. Arguments: {ex.args!r}"
#             QMessageBox.critical(self, "Error", f"Failed to load CSV data:\n{message}")
# 
#     def filter_table(self):
#         filter_text = self.filter_input.text()
#         filter_column = self.filter_column.currentIndex() - 1  # -1 because "All Columns" is at index 0
# 
#         if filter_column == -1:  # "All Columns" selected
#             self.proxy_model.setFilterKeyColumn(-1)
#         else:
#             self.proxy_model.setFilterKeyColumn(filter_column)
# 
#         self.proxy_model.setFilterFixedString(filter_text)

# if __name__ == "__main__":
#     
#     # Initialize the application
#     multiprocessing.freeze_support()
#     app = QApplication(sys.argv)
#     ui_file = QFile(UI_FILE_NAME)
#     if not ui_file.open(QIODevice.ReadOnly):
#         print(f"Cannot open {UI_FILE_NAME}: {ui_file.errorString()}")
#         sys.exit(-1)
#     
#     loader = QUiLoader()
#     loaded_ui = loader.load(ui_file)
#     ui_file.close()
#     
#     if not loaded_ui:
#         print(loader.errorString())
#         sys.exit(-1)
#     
#     window = MainWindow(loaded_ui)
#     window.show()
#     sys.exit(app.exec())

if __name__ == "__main__":
    # Initialize the application
    multiprocessing.freeze_support()
    app = QApplication(sys.argv)
    
    # No more QUiLoader needed! Just create the MainWindow directly
    window = MainWindow()
    window.show()
    
    sys.exit(app.exec())<|MERGE_RESOLUTION|>--- conflicted
+++ resolved
@@ -2,18 +2,13 @@
 from PySide6.QtGui import QIcon, QAction, QCloseEvent
 from PySide6.QtCore import Qt, Signal, Slot, QFile, QTextStream, QSettings, QThreadPool
 from pathlib import Path
-<<<<<<< HEAD
 
 from  datetime import datetime
 import pandas as pd
-=======
-from lxml import etree as ET
->>>>>>> 5952e1ef
 import sys
 import os
 import webbrowser
 import multiprocessing
-<<<<<<< HEAD
 from functools import partial
 from typing import List, Tuple, Dict
 
@@ -25,15 +20,6 @@
 from utils.xpath_builder import create_xpath_builder, create_xpath_validator
 from utils.csv_export import CSVExportThread
 from gui.logic.controller import ComboBoxStateController
-=======
-
-
-from utils.config_handler import ConfigHandler
-from utils.xml_parser import (
-    create_xml_parser
-)
-from utils.xpath_builder import create_xpath_builder, create_xpath_validator
->>>>>>> 5952e1ef
 
 from gui.resources.ui.XMLuvation_ui import Ui_MainWindow
 
@@ -196,13 +182,8 @@
         self.ui.button_export_csv.clicked.connect(self.export_to_csv)
         
         # Combo boxes
-<<<<<<< HEAD
         self.ui.combobox_tag_names.currentTextChanged.connect(self.cb_state_controller.on_tag_name_changed)
         self.ui.combobox_attribute_names.currentTextChanged.connect(self.cb_state_controller.on_attribute_name_changed)
-=======
-        self.ui.combobox_tag_names.currentTextChanged.connect(self.on_tag_name_changed)
-        self.ui.combobox_attribute_names.currentTextChanged.connect(self.on_attribute_name_changed)
->>>>>>> 5952e1ef
         
         # Radio buttons
         self.ui.radio_button_equals.toggled.connect(lambda checked: self.on_function_changed("equals", checked))
@@ -291,14 +272,9 @@
             #self.on_info_message("Parsing Complete", info_message) # QMessageBox info popup
             self.ui.text_edit_program_output.append(info_message)
             
-<<<<<<< HEAD
             self.parsed_xml_data = result
             # Pass the new result data (the xml data as dict) to the ComboBoxStateController class
             self.cb_state_controller.set_parsed_data(result)
-=======
-            # Set initial state of comboboxes
-            self.update_combobox_states(tags, attributes, tag_values, attribute_values)
->>>>>>> 5952e1ef
             
         except Exception as ex:
             self.on_error_message(ex, "Error processing parsing results")
@@ -346,159 +322,7 @@
         self.ui.combobox_attribute_values.setDisabled(not attribute_values)
 
         
-<<<<<<< HEAD
-    
-=======
-    def on_tag_name_changed(self, selected_tag: str):
-        print(f"Tag name changed to: {selected_tag}")
-        if not selected_tag:
-            self.ui.combobox_tag_values.clear()
-            self.ui.combobox_tag_values.setDisabled(True)
-            self.ui.combobox_attribute_names.clear()
-            self.ui.combobox_attribute_names.setDisabled(True)
-            self.ui.combobox_attribute_values.clear()
-            self.ui.combobox_attribute_values.setDisabled(True)
-            return
-
-        try:
-            # Update attribute names for the selected tag
-            attributes = self.get_attributes(self.current_read_xml_file, selected_tag)
-            self.ui.combobox_attribute_names.clear()
-            if attributes:
-                self.ui.combobox_attribute_names.addItems(attributes)
-                self.ui.combobox_attribute_names.setDisabled(False)
-            else:
-                self.ui.combobox_attribute_names.setDisabled(True)
-            
-            # Update tag values for the selected tag
-            tag_values = self.get_tag_values(self.current_read_xml_file, selected_tag)
-            self.ui.combobox_tag_values.clear()
-            if tag_values and any(value.strip() != "" for value in tag_values if value is not None):
-                self.ui.combobox_tag_values.addItems(tag_values)
-                self.ui.combobox_tag_values.setDisabled(False)
-            else:
-                self.ui.combobox_tag_values.setDisabled(True)
-
-            # Ensure attribute values combobox is handled when attribute names change or become empty
-            # This is also handled in on_attribute_name_changed, but ensures initial state
-            if not attributes:
-                self.ui.combobox_attribute_values.clear()
-                self.ui.combobox_attribute_values.setDisabled(True)
-            else:
-                # Trigger on_attribute_name_changed to populate attribute values for the first attribute
-                current_attribute_name = self.ui.combobox_attribute_names.currentText()
-                self.on_attribute_name_changed(current_attribute_name)
-
-        except Exception as ex:
-            message = f"An exception of type {type(ex).__name__} occurred. Arguments: {ex.args!r}"
-            QMessageBox.critical(self, "An exception occurred", message)
-    
-
-    def on_attribute_name_changed(self, selected_attribute: str):
-        print(f"Attribute name changed to: {selected_attribute}")
-        if not selected_attribute:
-            self.ui.combobox_attribute_values.clear()
-            self.ui.combobox_attribute_values.setDisabled(True)
-            return
-
-        try:
-            selected_tag = self.ui.combobox_tag_names.currentText()
-            attribute_values = self.get_attribute_values(self.current_read_xml_file, selected_tag, selected_attribute)
-            self.ui.combobox_attribute_values.clear()
-            if attribute_values:
-                self.ui.combobox_attribute_values.addItems(attribute_values)
-                self.ui.combobox_attribute_values.setDisabled(False)
-            else:
-                self.ui.combobox_attribute_values.setDisabled(True)
-        except Exception as ex:
-            message = f"An exception of type {type(ex).__name__} occurred. Arguments: {ex.args!r}"
-            QMessageBox.critical(self,"Exception in Program", message)
-
-
-    def get_attributes(self, xml_file: str, selected_tag: str) -> list[str]:
-        if not xml_file or not selected_tag:
-            return []
-        try:
-            root = ET.parse(xml_file).getroot()
-            attributes = set()
-            for elem in root.iter(selected_tag):
-                attributes.update(elem.attrib.keys())
-            return sorted(list(attributes))
-        except Exception as ex:
-            message = f"An exception of type {type(ex).__name__} occurred. Arguments: {ex.args!r}"
-            QMessageBox.critical(self,"Error getting attributes", message)
-            return []
-        
-        
-    def get_attribute_values(self, xml_file: str, selected_tag: str, selected_attribute: str) -> list[str]:
-        if not xml_file or not selected_tag or not selected_attribute:
-            return []
-        try:
-            root = ET.parse(xml_file).getroot()
-            values = set()
-            for elem in root.iter(selected_tag):
-                if selected_attribute in elem.attrib:
-                    values.add(elem.attrib[selected_attribute])
-            return sorted(list(values))
-        except Exception as ex:
-            message = f"An exception of type {type(ex).__name__} occurred. Arguments: {ex.args!r}"
-            QMessageBox.critical(self, "Error getting attribute values", message)
-            return []
-        
-        
-    def get_tag_values(self, xml_file: str, selected_tag: str) -> list[str]:
-        if not xml_file or not selected_tag:
-            return []
-        try:
-            root = ET.parse(xml_file).getroot()
-            values = set()
-            for elem in root.iter(selected_tag):
-                if elem.text and elem.text.strip():
-                    values.add(elem.text.strip())
-            return sorted(list(values))
-        except Exception as ex:
-            message = f"An exception of type {type(ex).__name__} occurred. Arguments: {ex.args!r}"
-            QMessageBox.critical(self,"Error getting tag values", message)
-            return []
-        
-        
-    # === List Widget Handler ===
-    def add_xpath_to_list(self):
-        print("Add XPath to list clicked")
-        try:
-            # Check if the XPath input is not empty:
-            expression = self.ui.line_edit_xpath_builder.text().strip()
-            if not expression: 
-                QMessageBox.information(self, "Empty XPath", "Please enter a valid XPath expression before adding it to the list.")
-            elif expression and not self.is_duplicate(expression):
-                validator = create_xpath_validator()
-                self._connect_xpath_builder_signals(validator)
-                # Validate the XPath expression
-                validator.xpath_expression = expression
-                is_valid = validator.validate_xpath_expression()
-                if is_valid:
-                    self.xpath_filters.append(expression)
-                    self.ui.list_widget_xpath_expressions.addItem(expression)
-            else:
-                QMessageBox.warning(self, "Duplicate XPath Expression", f"Cannot add duplicate XPath expression:\n{expression}")
-        except Exception as ex:
-            message = f"An exception of type {type(ex).__name__} occurred. Arguments: {ex.args!r}"
-            QMessageBox.critical(self, "Exception adding XPath Expression to List Widget", message)
-
-
-    def browse_csv_output(self):
-        print("Browse CSV output clicked")
-        # Set output path directly:
-        # self.ui.line_edit_csv_output_path.setText("path/to/output.csv")
-        
-        
-    def export_to_csv(self):
-        print("Export to CSV clicked")
-        # Update program output directly:
-        # self.ui.text_edit_program_output.append("Exporting to CSV...")
-        
-
->>>>>>> 5952e1ef
+    
     def on_function_changed(self, function_type, checked):
         if checked:
             print(f"Function changed to: {function_type}")
