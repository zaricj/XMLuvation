<<<<<<< HEAD
from PySide6.QtWidgets import QWidget, QMessageBox, QLineEdit, QFileDialog
from PySide6.QtCore import Slot, QFile, QIODevice, QTextStream
from PySide6.QtGui import QCloseEvent
from pathlib import Path

from modules.config_handler import ConfigHandler
from gui.widgets.CustomPathsManager_ui import Ui_CustomPathsManagerWidget

from typing import TYPE_CHECKING, Any, List
if TYPE_CHECKING:
    from src.main import MainWindow


# Determine the path of the current file and resolve it to handle symlinks/etc.
FILE_PATH = Path(__file__).resolve()

# Get the project src directory
SRC_ROOT_DIR = FILE_PATH.parents[3]
#print(SRC_ROOT_DIR)

# Path Constants
GUI_CONFIG_DIRECTORY: Path = SRC_ROOT_DIR / "config"
GUI_CONFIG_FILE_PATH: Path = SRC_ROOT_DIR / "config" / "config.json"

# Theme files
DARK_THEME_PATH: Path = SRC_ROOT_DIR / "resources" / "styles" / "dark_theme.qss"
LIGHT_THEME_PATH: Path = SRC_ROOT_DIR / "resources" / "styles" / "light_theme.qss"

ICON_PATH: Path = SRC_ROOT_DIR / "resources" / "icons" / "xml_256px.ico"

# Theme file icons
DARK_THEME_QMENU_ICON: Path = SRC_ROOT_DIR / "resources" / "images" / "dark.png"
LIGHT_THEME_QMENU_ICON: Path = SRC_ROOT_DIR / "resources" / "images" / "light.png"


# App related constants
APP_NAME: str = "Custom Paths Manager"

class CustomPathsManager(QWidget):
    def __init__(self, main_window: "MainWindow"):
        super().__init__()
        self.main_window = main_window
        # Create and setup ui from .ui file
        self.ui = Ui_CustomPathsManagerWidget() # Assuming Ui_Form is correctly imported and available
        self.ui.setupUi(self)

        # Initialize ConfigHandler, passing self (CustomPathsManager) as the parent for QMessageBox
        # and also the main_window as the optional parent for the QMessageBox within ConfigHandler
        self.config_handler = ConfigHandler(
            config_directory=GUI_CONFIG_DIRECTORY,
            config_file_name=GUI_CONFIG_FILE_PATH,
            main_window=self # Pass self as the parent for QMessageBox in ConfigHandler
        )

        # Connect signals/slots if not already done in setupUi
        self.ui.button_save_changes.clicked.connect(self.save_changes_event)
        self.ui.button_load_action.clicked.connect(self.load_custom_path_event)
        self.ui.button_delete_action.clicked.connect(self.delete_custom_path_event)
        self.ui.button_create_custom_path.clicked.connect(self.create_custom_path_event)
        self.ui.button_browse_path_folder.clicked.connect(lambda: self.browse_folder("Select a folder for the custom path value", self.ui.line_edit_custom_path_value))

        # Initialize theme for app
        self._initialize_theme()
        
        # Initial population of the combobox
        self.update_combobox()

    def _initialize_theme(self):
        """Initialize UI theme files (.qss)"""
        try:
            if self.main_window.current_theme == "dark_theme.qss":
                theme_file = self.main_window.dark_theme_file
            else:
                theme_file = self.main_window.light_theme_file

            file = QFile(theme_file)
            if not file.open(QIODevice.ReadOnly | QIODevice.Text):
                return
            stylesheet = QTextStream(file).readAll()
            self.setStyleSheet(stylesheet)
            file.close()
        except Exception as ex:
            QMessageBox.critical(
                self, "Theme load error", f"Failed to load theme: {str(ex)}"
            )

        
    # An input validator
    def _validate_inputs(self, inputs_to_validate: List[Any]) -> bool:
        try:
            for input in inputs_to_validate:
                # Check if not empty:
                if len(input) > 0:
                    return True
                else:
                    raise ValueError
                
        except Exception as ex:
            QMessageBox.warning(self, "Input validation failed", f"Something went wrong: {str(ex)}")
            return False
        
    # Create Path section
    @Slot()
    def create_custom_path_event(self) -> None:
        sub_key = self.ui.line_edit_custom_path_name.text()
        value = self.ui.line_edit_custom_path_value.text()
        
        valid = self._validate_inputs([sub_key, value])
        
        if valid:
            # Construct the full key path for "custom_paths"
            full_key_path = f"custom_paths.{sub_key}"
            self.config_handler.set(full_key_path, value)
            self.update_combobox()
            QMessageBox.information(self, "Success", f"Successfully created a new custom path:\nKey:{sub_key}\nValue:{value}")
            
    def browse_folder(self, dialog_message: str, line_widget: QLineEdit):
        """Helper for folder browsing dialogs."""
        try:
            folder = QFileDialog.getExistingDirectory(self, dialog_message)
            if folder:
                line_widget.setText(folder)
        except Exception as ex:
            message = f"An exception of type {type(ex).__name__} occurred. Arguments: {ex.args!r}"
            QMessageBox.critical(self, "An exception occurred in browse folder method", message)

    @Slot()
    def save_changes_event(self):
        try:
            path_name = self.ui.line_edit_path_name.text().strip()
            path_value = self.ui.line_edit_path_value.text().strip()

            if not path_name:
                QMessageBox.warning(self, "Missing path name", "Please fill in the path name in order to save the custom action.")
                return

            if not path_value:
                QMessageBox.warning(self, "Missing path value", "Please fill in the path value in order to save the custom action.")
                return

            # *** Dynamic usage: Direct set for nested path ***
            self.config_handler.set(f"custom_paths.{path_name}", path_value)

            self.update_combobox()
            self.main_window._update_paths_menu() # Notify the main window to refresh its menu

            QMessageBox.information(self, "Action saved", f"Custom path '{path_name}' has been saved successfully.")
            self.clear_all_inputs()
        except Exception as ex:
            QMessageBox.critical(self, "Error", f"An error occurred while saving the custom path: {str(ex)}")
            
    @Slot()
    def load_custom_path_event(self):
        try:
            combobox_path_name = self.ui.combobox_path_names.currentText()
            if not combobox_path_name:
                self.clear_all_inputs()
                return

            # *** Dynamic usage: Direct get for a nested path ***
            path_value = self.config_handler.get(f"custom_paths.{combobox_path_name}")

            if path_value is not None:
                self.ui.line_edit_path_name.setText(combobox_path_name)
                self.ui.line_edit_path_value.setText(path_value)
            else:
                self.clear_all_inputs()
                QMessageBox.warning(self, "Path Not Found", f"The path '{combobox_path_name}' was not found in the configuration.")

        except Exception as ex:
            QMessageBox.critical(self, "Load custom path error", f"An error occurred: {str(ex)}")

    @Slot()
    def delete_custom_path_event(self):
        try:
            custom_path_name = self.ui.combobox_path_names.currentText()
            custom_path_name_index = self.ui.combobox_path_names.currentIndex()

            if not custom_path_name:
                QMessageBox.information(self, "No configuration to delete", "Please select a configuration that you want to delete first from the combobox.")
                return

            reply = QMessageBox.question(self, "Confirm Delete",
                    f"Are you sure you want to delete the path '{custom_path_name}'?",
                    QMessageBox.Yes | QMessageBox.No, QMessageBox.No)
            if reply == QMessageBox.Yes:
                # *** Dynamic usage: Direct delete for a nested path ***
                self.config_handler.delete(f"custom_paths.{custom_path_name}")
                self.ui.combobox_path_names.removeItem(custom_path_name_index)
                self.clear_all_inputs()
                self.main_window._update_paths_menu()

        except Exception as ex:
            QMessageBox.critical(self, "Error while trying to delete action",
                f"An error has occurred while trying to delete the custom path. {str(ex)}")

    @Slot()
    def update_combobox(self):
        """Updated the combobox in the custom paths manager combobox by re-loading the config file again.
        """
        self.ui.combobox_path_names.clear()
        # *** Dynamic usage: Get keys of the nested section ***
        config_file_values = self.config_handler.get_all_keys("custom_paths")
        if config_file_values:
            self.ui.combobox_path_names.addItems(config_file_values)
            
    @Slot()
    def clear_all_inputs(self):
        inputs = [self.ui.line_edit_path_name, self.ui.line_edit_path_value]
        for input in inputs:
            input.clear()
            
    # Close event
    def closeEvent(self, event: QCloseEvent):
        # Always update paths_menu
        self.main_window._update_paths_menu()
=======
from PySide6.QtWidgets import QWidget, QMessageBox, QLineEdit, QFileDialog
from PySide6.QtCore import Slot, QFile, QIODevice, QTextStream
from PySide6.QtGui import QCloseEvent
from pathlib import Path

from modules.config_handler import ConfigHandler
from gui.widgets.CustomPathsManager_ui import Ui_CustomPathsManagerWidget

from typing import TYPE_CHECKING, Any, List
if TYPE_CHECKING:
    from src.main import MainWindow


# Determine the path of the current file and resolve it to handle symlinks/etc.
FILE_PATH = Path(__file__).resolve()

# Get the project src directory
SRC_ROOT_DIR = FILE_PATH.parents[3]

# Path Constants
GUI_CONFIG_DIRECTORY: Path = SRC_ROOT_DIR / "config"
GUI_CONFIG_FILE_PATH: Path = SRC_ROOT_DIR / "config" / "config.json"

class CustomPathsManager(QWidget):
    def __init__(self, main_window: "MainWindow"):
        super().__init__()
        self.main_window = main_window
        # Create and setup ui from .ui file
        self.ui = Ui_CustomPathsManagerWidget() # Assuming Ui_Form is correctly imported and available
        self.ui.setupUi(self)

        # Initialize ConfigHandler, passing self (CustomPathsManager) as the parent for QMessageBox
        # and also the main_window as the optional parent for the QMessageBox within ConfigHandler
        self.config_handler = ConfigHandler(
            config_directory=GUI_CONFIG_DIRECTORY,
            config_file_name=GUI_CONFIG_FILE_PATH,
            main_window=self # Pass self as the parent for QMessageBox in ConfigHandler
        )

        # Connect signals/slots if not already done in setupUi
        self.ui.button_save_changes.clicked.connect(self.save_changes_event)
        self.ui.button_load_action.clicked.connect(self.load_custom_path_event)
        self.ui.button_delete_action.clicked.connect(self.delete_custom_path_event)
        self.ui.button_create_custom_path.clicked.connect(self.create_custom_path_event)
        self.ui.button_browse_path_folder.clicked.connect(lambda: self.browse_folder("Select a folder for the custom path value", self.ui.line_edit_custom_path_value))
        self.ui.button_open_config_directory.clicked.connect(lambda: self.main_window._open_folder_in_file_explorer(GUI_CONFIG_DIRECTORY))

        # Initialize theme for app
        self._initialize_theme()
        
        # Initial population of the combobox
        self.update_combobox()

    def _initialize_theme(self):
        """Initialize UI theme files (.qss)"""
        try:
            if self.main_window.current_theme == "dark_theme.qss":
                theme_file = self.main_window.dark_theme_file
            else:
                theme_file = self.main_window.light_theme_file

            file = QFile(theme_file)
            if not file.open(QIODevice.ReadOnly | QIODevice.Text):
                return
            stylesheet = QTextStream(file).readAll()
            self.setStyleSheet(stylesheet)
            file.close()
        except Exception as ex:
            QMessageBox.critical(
                self, "Theme load error", f"Failed to load theme: {str(ex)}"
            )

        
    # An input validator
    def _validate_inputs(self, inputs_to_validate: List[Any]) -> bool:
        try:
            for input in inputs_to_validate:
                # Check if not empty:
                if len(input) > 0:
                    return True
                else:
                    raise ValueError
                
        except Exception as ex:
            QMessageBox.warning(self, "Input validation failed", f"Something went wrong: {str(ex)}")
            return False
        
    # Create Path section
    @Slot()
    def create_custom_path_event(self) -> None:
        sub_key = self.ui.line_edit_custom_path_name.text()
        value = self.ui.line_edit_custom_path_value.text()
        
        valid = self._validate_inputs([sub_key, value])
        
        if valid:
            # Construct the full key path for "custom_paths"
            full_key_path = f"custom_paths.{sub_key}"
            self.config_handler.set(full_key_path, value)
            self.update_combobox()
            QMessageBox.information(self, "Success", f"Successfully created a new custom path:\nKey:{sub_key}\nValue:{value}")
            
    def browse_folder(self, dialog_message: str, line_widget: QLineEdit):
        """Helper for folder browsing dialogs."""
        try:
            folder = QFileDialog.getExistingDirectory(self, dialog_message)
            if folder:
                line_widget.setText(folder)
        except Exception as ex:
            message = f"An exception of type {type(ex).__name__} occurred. Arguments: {ex.args!r}"
            QMessageBox.critical(self, "An exception occurred in browse folder method", message)

    @Slot()
    def save_changes_event(self):
        try:
            path_name = self.ui.line_edit_path_name.text().strip()
            path_value = self.ui.line_edit_path_value.text().strip()

            if not path_name:
                QMessageBox.warning(self, "Missing path name", "Please fill in the path name in order to save the custom action.")
                return

            if not path_value:
                QMessageBox.warning(self, "Missing path value", "Please fill in the path value in order to save the custom action.")
                return

            # *** Dynamic usage: Direct set for nested path ***
            self.config_handler.set(f"custom_paths.{path_name}", path_value)

            self.update_combobox()
            self.main_window._update_paths_menu() # Notify the main window to refresh its menu

            QMessageBox.information(self, "Action saved", f"Custom path '{path_name}' has been saved successfully.")
            self.clear_all_inputs()
        except Exception as ex:
            QMessageBox.critical(self, "Error", f"An error occurred while saving the custom path: {str(ex)}")
            
    @Slot()
    def load_custom_path_event(self):
        try:
            combobox_path_name = self.ui.combobox_path_names.currentText()
            if not combobox_path_name:
                self.clear_all_inputs()
                return

            # *** Dynamic usage: Direct get for a nested path ***
            path_value = self.config_handler.get(f"custom_paths.{combobox_path_name}")

            if path_value is not None:
                self.ui.line_edit_path_name.setText(combobox_path_name)
                self.ui.line_edit_path_value.setText(path_value)
            else:
                self.clear_all_inputs()
                QMessageBox.warning(self, "Path Not Found", f"The path '{combobox_path_name}' was not found in the configuration.")

        except Exception as ex:
            QMessageBox.critical(self, "Load custom path error", f"An error occurred: {str(ex)}")

    @Slot()
    def delete_custom_path_event(self):
        try:
            custom_path_name = self.ui.combobox_path_names.currentText()
            custom_path_name_index = self.ui.combobox_path_names.currentIndex()

            if not custom_path_name:
                QMessageBox.information(self, "No configuration to delete", "Please select a configuration that you want to delete first from the combobox.")
                return

            reply = QMessageBox.question(self, "Confirm Delete",
                    f"Are you sure you want to delete the path '{custom_path_name}'?",
                    QMessageBox.Yes | QMessageBox.No, QMessageBox.No)
            if reply == QMessageBox.Yes:
                # *** Dynamic usage: Direct delete for a nested path ***
                self.config_handler.delete(f"custom_paths.{custom_path_name}")
                self.ui.combobox_path_names.removeItem(custom_path_name_index)
                self.clear_all_inputs()
                self.main_window._update_paths_menu()

        except Exception as ex:
            QMessageBox.critical(self, "Error while trying to delete action",
                f"An error has occurred while trying to delete the custom path. {str(ex)}")

    @Slot()
    def update_combobox(self):
        """Updated the combobox in the custom paths manager combobox by re-loading the config file again.
        """
        self.ui.combobox_path_names.clear()
        # *** Dynamic usage: Get keys of the nested section ***
        config_file_values = self.config_handler.get_all_keys("custom_paths")
        if config_file_values:
            self.ui.combobox_path_names.addItems(config_file_values)
            
    @Slot()
    def clear_all_inputs(self):
        inputs = [self.ui.line_edit_path_name, self.ui.line_edit_path_value]
        for input in inputs:
            input.clear()
            
    # Close event
    def closeEvent(self, event: QCloseEvent):
        # Always update paths_menu
        self.main_window._update_paths_menu()
>>>>>>> 37d9a16d
<|MERGE_RESOLUTION|>--- conflicted
+++ resolved
@@ -1,421 +1,202 @@
-<<<<<<< HEAD
-from PySide6.QtWidgets import QWidget, QMessageBox, QLineEdit, QFileDialog
-from PySide6.QtCore import Slot, QFile, QIODevice, QTextStream
-from PySide6.QtGui import QCloseEvent
-from pathlib import Path
-
-from modules.config_handler import ConfigHandler
-from gui.widgets.CustomPathsManager_ui import Ui_CustomPathsManagerWidget
-
-from typing import TYPE_CHECKING, Any, List
-if TYPE_CHECKING:
-    from src.main import MainWindow
-
-
-# Determine the path of the current file and resolve it to handle symlinks/etc.
-FILE_PATH = Path(__file__).resolve()
-
-# Get the project src directory
-SRC_ROOT_DIR = FILE_PATH.parents[3]
-#print(SRC_ROOT_DIR)
-
-# Path Constants
-GUI_CONFIG_DIRECTORY: Path = SRC_ROOT_DIR / "config"
-GUI_CONFIG_FILE_PATH: Path = SRC_ROOT_DIR / "config" / "config.json"
-
-# Theme files
-DARK_THEME_PATH: Path = SRC_ROOT_DIR / "resources" / "styles" / "dark_theme.qss"
-LIGHT_THEME_PATH: Path = SRC_ROOT_DIR / "resources" / "styles" / "light_theme.qss"
-
-ICON_PATH: Path = SRC_ROOT_DIR / "resources" / "icons" / "xml_256px.ico"
-
-# Theme file icons
-DARK_THEME_QMENU_ICON: Path = SRC_ROOT_DIR / "resources" / "images" / "dark.png"
-LIGHT_THEME_QMENU_ICON: Path = SRC_ROOT_DIR / "resources" / "images" / "light.png"
-
-
-# App related constants
-APP_NAME: str = "Custom Paths Manager"
-
-class CustomPathsManager(QWidget):
-    def __init__(self, main_window: "MainWindow"):
-        super().__init__()
-        self.main_window = main_window
-        # Create and setup ui from .ui file
-        self.ui = Ui_CustomPathsManagerWidget() # Assuming Ui_Form is correctly imported and available
-        self.ui.setupUi(self)
-
-        # Initialize ConfigHandler, passing self (CustomPathsManager) as the parent for QMessageBox
-        # and also the main_window as the optional parent for the QMessageBox within ConfigHandler
-        self.config_handler = ConfigHandler(
-            config_directory=GUI_CONFIG_DIRECTORY,
-            config_file_name=GUI_CONFIG_FILE_PATH,
-            main_window=self # Pass self as the parent for QMessageBox in ConfigHandler
-        )
-
-        # Connect signals/slots if not already done in setupUi
-        self.ui.button_save_changes.clicked.connect(self.save_changes_event)
-        self.ui.button_load_action.clicked.connect(self.load_custom_path_event)
-        self.ui.button_delete_action.clicked.connect(self.delete_custom_path_event)
-        self.ui.button_create_custom_path.clicked.connect(self.create_custom_path_event)
-        self.ui.button_browse_path_folder.clicked.connect(lambda: self.browse_folder("Select a folder for the custom path value", self.ui.line_edit_custom_path_value))
-
-        # Initialize theme for app
-        self._initialize_theme()
-        
-        # Initial population of the combobox
-        self.update_combobox()
-
-    def _initialize_theme(self):
-        """Initialize UI theme files (.qss)"""
-        try:
-            if self.main_window.current_theme == "dark_theme.qss":
-                theme_file = self.main_window.dark_theme_file
-            else:
-                theme_file = self.main_window.light_theme_file
-
-            file = QFile(theme_file)
-            if not file.open(QIODevice.ReadOnly | QIODevice.Text):
-                return
-            stylesheet = QTextStream(file).readAll()
-            self.setStyleSheet(stylesheet)
-            file.close()
-        except Exception as ex:
-            QMessageBox.critical(
-                self, "Theme load error", f"Failed to load theme: {str(ex)}"
-            )
-
-        
-    # An input validator
-    def _validate_inputs(self, inputs_to_validate: List[Any]) -> bool:
-        try:
-            for input in inputs_to_validate:
-                # Check if not empty:
-                if len(input) > 0:
-                    return True
-                else:
-                    raise ValueError
-                
-        except Exception as ex:
-            QMessageBox.warning(self, "Input validation failed", f"Something went wrong: {str(ex)}")
-            return False
-        
-    # Create Path section
-    @Slot()
-    def create_custom_path_event(self) -> None:
-        sub_key = self.ui.line_edit_custom_path_name.text()
-        value = self.ui.line_edit_custom_path_value.text()
-        
-        valid = self._validate_inputs([sub_key, value])
-        
-        if valid:
-            # Construct the full key path for "custom_paths"
-            full_key_path = f"custom_paths.{sub_key}"
-            self.config_handler.set(full_key_path, value)
-            self.update_combobox()
-            QMessageBox.information(self, "Success", f"Successfully created a new custom path:\nKey:{sub_key}\nValue:{value}")
-            
-    def browse_folder(self, dialog_message: str, line_widget: QLineEdit):
-        """Helper for folder browsing dialogs."""
-        try:
-            folder = QFileDialog.getExistingDirectory(self, dialog_message)
-            if folder:
-                line_widget.setText(folder)
-        except Exception as ex:
-            message = f"An exception of type {type(ex).__name__} occurred. Arguments: {ex.args!r}"
-            QMessageBox.critical(self, "An exception occurred in browse folder method", message)
-
-    @Slot()
-    def save_changes_event(self):
-        try:
-            path_name = self.ui.line_edit_path_name.text().strip()
-            path_value = self.ui.line_edit_path_value.text().strip()
-
-            if not path_name:
-                QMessageBox.warning(self, "Missing path name", "Please fill in the path name in order to save the custom action.")
-                return
-
-            if not path_value:
-                QMessageBox.warning(self, "Missing path value", "Please fill in the path value in order to save the custom action.")
-                return
-
-            # *** Dynamic usage: Direct set for nested path ***
-            self.config_handler.set(f"custom_paths.{path_name}", path_value)
-
-            self.update_combobox()
-            self.main_window._update_paths_menu() # Notify the main window to refresh its menu
-
-            QMessageBox.information(self, "Action saved", f"Custom path '{path_name}' has been saved successfully.")
-            self.clear_all_inputs()
-        except Exception as ex:
-            QMessageBox.critical(self, "Error", f"An error occurred while saving the custom path: {str(ex)}")
-            
-    @Slot()
-    def load_custom_path_event(self):
-        try:
-            combobox_path_name = self.ui.combobox_path_names.currentText()
-            if not combobox_path_name:
-                self.clear_all_inputs()
-                return
-
-            # *** Dynamic usage: Direct get for a nested path ***
-            path_value = self.config_handler.get(f"custom_paths.{combobox_path_name}")
-
-            if path_value is not None:
-                self.ui.line_edit_path_name.setText(combobox_path_name)
-                self.ui.line_edit_path_value.setText(path_value)
-            else:
-                self.clear_all_inputs()
-                QMessageBox.warning(self, "Path Not Found", f"The path '{combobox_path_name}' was not found in the configuration.")
-
-        except Exception as ex:
-            QMessageBox.critical(self, "Load custom path error", f"An error occurred: {str(ex)}")
-
-    @Slot()
-    def delete_custom_path_event(self):
-        try:
-            custom_path_name = self.ui.combobox_path_names.currentText()
-            custom_path_name_index = self.ui.combobox_path_names.currentIndex()
-
-            if not custom_path_name:
-                QMessageBox.information(self, "No configuration to delete", "Please select a configuration that you want to delete first from the combobox.")
-                return
-
-            reply = QMessageBox.question(self, "Confirm Delete",
-                    f"Are you sure you want to delete the path '{custom_path_name}'?",
-                    QMessageBox.Yes | QMessageBox.No, QMessageBox.No)
-            if reply == QMessageBox.Yes:
-                # *** Dynamic usage: Direct delete for a nested path ***
-                self.config_handler.delete(f"custom_paths.{custom_path_name}")
-                self.ui.combobox_path_names.removeItem(custom_path_name_index)
-                self.clear_all_inputs()
-                self.main_window._update_paths_menu()
-
-        except Exception as ex:
-            QMessageBox.critical(self, "Error while trying to delete action",
-                f"An error has occurred while trying to delete the custom path. {str(ex)}")
-
-    @Slot()
-    def update_combobox(self):
-        """Updated the combobox in the custom paths manager combobox by re-loading the config file again.
-        """
-        self.ui.combobox_path_names.clear()
-        # *** Dynamic usage: Get keys of the nested section ***
-        config_file_values = self.config_handler.get_all_keys("custom_paths")
-        if config_file_values:
-            self.ui.combobox_path_names.addItems(config_file_values)
-            
-    @Slot()
-    def clear_all_inputs(self):
-        inputs = [self.ui.line_edit_path_name, self.ui.line_edit_path_value]
-        for input in inputs:
-            input.clear()
-            
-    # Close event
-    def closeEvent(self, event: QCloseEvent):
-        # Always update paths_menu
-        self.main_window._update_paths_menu()
-=======
-from PySide6.QtWidgets import QWidget, QMessageBox, QLineEdit, QFileDialog
-from PySide6.QtCore import Slot, QFile, QIODevice, QTextStream
-from PySide6.QtGui import QCloseEvent
-from pathlib import Path
-
-from modules.config_handler import ConfigHandler
-from gui.widgets.CustomPathsManager_ui import Ui_CustomPathsManagerWidget
-
-from typing import TYPE_CHECKING, Any, List
-if TYPE_CHECKING:
-    from src.main import MainWindow
-
-
-# Determine the path of the current file and resolve it to handle symlinks/etc.
-FILE_PATH = Path(__file__).resolve()
-
-# Get the project src directory
-SRC_ROOT_DIR = FILE_PATH.parents[3]
-
-# Path Constants
-GUI_CONFIG_DIRECTORY: Path = SRC_ROOT_DIR / "config"
-GUI_CONFIG_FILE_PATH: Path = SRC_ROOT_DIR / "config" / "config.json"
-
-class CustomPathsManager(QWidget):
-    def __init__(self, main_window: "MainWindow"):
-        super().__init__()
-        self.main_window = main_window
-        # Create and setup ui from .ui file
-        self.ui = Ui_CustomPathsManagerWidget() # Assuming Ui_Form is correctly imported and available
-        self.ui.setupUi(self)
-
-        # Initialize ConfigHandler, passing self (CustomPathsManager) as the parent for QMessageBox
-        # and also the main_window as the optional parent for the QMessageBox within ConfigHandler
-        self.config_handler = ConfigHandler(
-            config_directory=GUI_CONFIG_DIRECTORY,
-            config_file_name=GUI_CONFIG_FILE_PATH,
-            main_window=self # Pass self as the parent for QMessageBox in ConfigHandler
-        )
-
-        # Connect signals/slots if not already done in setupUi
-        self.ui.button_save_changes.clicked.connect(self.save_changes_event)
-        self.ui.button_load_action.clicked.connect(self.load_custom_path_event)
-        self.ui.button_delete_action.clicked.connect(self.delete_custom_path_event)
-        self.ui.button_create_custom_path.clicked.connect(self.create_custom_path_event)
-        self.ui.button_browse_path_folder.clicked.connect(lambda: self.browse_folder("Select a folder for the custom path value", self.ui.line_edit_custom_path_value))
-        self.ui.button_open_config_directory.clicked.connect(lambda: self.main_window._open_folder_in_file_explorer(GUI_CONFIG_DIRECTORY))
-
-        # Initialize theme for app
-        self._initialize_theme()
-        
-        # Initial population of the combobox
-        self.update_combobox()
-
-    def _initialize_theme(self):
-        """Initialize UI theme files (.qss)"""
-        try:
-            if self.main_window.current_theme == "dark_theme.qss":
-                theme_file = self.main_window.dark_theme_file
-            else:
-                theme_file = self.main_window.light_theme_file
-
-            file = QFile(theme_file)
-            if not file.open(QIODevice.ReadOnly | QIODevice.Text):
-                return
-            stylesheet = QTextStream(file).readAll()
-            self.setStyleSheet(stylesheet)
-            file.close()
-        except Exception as ex:
-            QMessageBox.critical(
-                self, "Theme load error", f"Failed to load theme: {str(ex)}"
-            )
-
-        
-    # An input validator
-    def _validate_inputs(self, inputs_to_validate: List[Any]) -> bool:
-        try:
-            for input in inputs_to_validate:
-                # Check if not empty:
-                if len(input) > 0:
-                    return True
-                else:
-                    raise ValueError
-                
-        except Exception as ex:
-            QMessageBox.warning(self, "Input validation failed", f"Something went wrong: {str(ex)}")
-            return False
-        
-    # Create Path section
-    @Slot()
-    def create_custom_path_event(self) -> None:
-        sub_key = self.ui.line_edit_custom_path_name.text()
-        value = self.ui.line_edit_custom_path_value.text()
-        
-        valid = self._validate_inputs([sub_key, value])
-        
-        if valid:
-            # Construct the full key path for "custom_paths"
-            full_key_path = f"custom_paths.{sub_key}"
-            self.config_handler.set(full_key_path, value)
-            self.update_combobox()
-            QMessageBox.information(self, "Success", f"Successfully created a new custom path:\nKey:{sub_key}\nValue:{value}")
-            
-    def browse_folder(self, dialog_message: str, line_widget: QLineEdit):
-        """Helper for folder browsing dialogs."""
-        try:
-            folder = QFileDialog.getExistingDirectory(self, dialog_message)
-            if folder:
-                line_widget.setText(folder)
-        except Exception as ex:
-            message = f"An exception of type {type(ex).__name__} occurred. Arguments: {ex.args!r}"
-            QMessageBox.critical(self, "An exception occurred in browse folder method", message)
-
-    @Slot()
-    def save_changes_event(self):
-        try:
-            path_name = self.ui.line_edit_path_name.text().strip()
-            path_value = self.ui.line_edit_path_value.text().strip()
-
-            if not path_name:
-                QMessageBox.warning(self, "Missing path name", "Please fill in the path name in order to save the custom action.")
-                return
-
-            if not path_value:
-                QMessageBox.warning(self, "Missing path value", "Please fill in the path value in order to save the custom action.")
-                return
-
-            # *** Dynamic usage: Direct set for nested path ***
-            self.config_handler.set(f"custom_paths.{path_name}", path_value)
-
-            self.update_combobox()
-            self.main_window._update_paths_menu() # Notify the main window to refresh its menu
-
-            QMessageBox.information(self, "Action saved", f"Custom path '{path_name}' has been saved successfully.")
-            self.clear_all_inputs()
-        except Exception as ex:
-            QMessageBox.critical(self, "Error", f"An error occurred while saving the custom path: {str(ex)}")
-            
-    @Slot()
-    def load_custom_path_event(self):
-        try:
-            combobox_path_name = self.ui.combobox_path_names.currentText()
-            if not combobox_path_name:
-                self.clear_all_inputs()
-                return
-
-            # *** Dynamic usage: Direct get for a nested path ***
-            path_value = self.config_handler.get(f"custom_paths.{combobox_path_name}")
-
-            if path_value is not None:
-                self.ui.line_edit_path_name.setText(combobox_path_name)
-                self.ui.line_edit_path_value.setText(path_value)
-            else:
-                self.clear_all_inputs()
-                QMessageBox.warning(self, "Path Not Found", f"The path '{combobox_path_name}' was not found in the configuration.")
-
-        except Exception as ex:
-            QMessageBox.critical(self, "Load custom path error", f"An error occurred: {str(ex)}")
-
-    @Slot()
-    def delete_custom_path_event(self):
-        try:
-            custom_path_name = self.ui.combobox_path_names.currentText()
-            custom_path_name_index = self.ui.combobox_path_names.currentIndex()
-
-            if not custom_path_name:
-                QMessageBox.information(self, "No configuration to delete", "Please select a configuration that you want to delete first from the combobox.")
-                return
-
-            reply = QMessageBox.question(self, "Confirm Delete",
-                    f"Are you sure you want to delete the path '{custom_path_name}'?",
-                    QMessageBox.Yes | QMessageBox.No, QMessageBox.No)
-            if reply == QMessageBox.Yes:
-                # *** Dynamic usage: Direct delete for a nested path ***
-                self.config_handler.delete(f"custom_paths.{custom_path_name}")
-                self.ui.combobox_path_names.removeItem(custom_path_name_index)
-                self.clear_all_inputs()
-                self.main_window._update_paths_menu()
-
-        except Exception as ex:
-            QMessageBox.critical(self, "Error while trying to delete action",
-                f"An error has occurred while trying to delete the custom path. {str(ex)}")
-
-    @Slot()
-    def update_combobox(self):
-        """Updated the combobox in the custom paths manager combobox by re-loading the config file again.
-        """
-        self.ui.combobox_path_names.clear()
-        # *** Dynamic usage: Get keys of the nested section ***
-        config_file_values = self.config_handler.get_all_keys("custom_paths")
-        if config_file_values:
-            self.ui.combobox_path_names.addItems(config_file_values)
-            
-    @Slot()
-    def clear_all_inputs(self):
-        inputs = [self.ui.line_edit_path_name, self.ui.line_edit_path_value]
-        for input in inputs:
-            input.clear()
-            
-    # Close event
-    def closeEvent(self, event: QCloseEvent):
-        # Always update paths_menu
-        self.main_window._update_paths_menu()
->>>>>>> 37d9a16d
+from PySide6.QtWidgets import QWidget, QMessageBox, QLineEdit, QFileDialog
+from PySide6.QtCore import Slot, QFile, QIODevice, QTextStream
+from PySide6.QtGui import QCloseEvent
+from pathlib import Path
+
+from modules.config_handler import ConfigHandler
+from gui.widgets.CustomPathsManager_ui import Ui_CustomPathsManagerWidget
+
+from typing import TYPE_CHECKING, Any, List
+if TYPE_CHECKING:
+    from src.main import MainWindow
+
+
+# Determine the path of the current file and resolve it to handle symlinks/etc.
+FILE_PATH = Path(__file__).resolve()
+
+# Get the project src directory
+SRC_ROOT_DIR = FILE_PATH.parents[3]
+
+# Path Constants
+GUI_CONFIG_DIRECTORY: Path = SRC_ROOT_DIR / "config"
+GUI_CONFIG_FILE_PATH: Path = SRC_ROOT_DIR / "config" / "config.json"
+
+class CustomPathsManager(QWidget):
+    def __init__(self, main_window: "MainWindow"):
+        super().__init__()
+        self.main_window = main_window
+        # Create and setup ui from .ui file
+        self.ui = Ui_CustomPathsManagerWidget() # Assuming Ui_Form is correctly imported and available
+        self.ui.setupUi(self)
+
+        # Initialize ConfigHandler, passing self (CustomPathsManager) as the parent for QMessageBox
+        # and also the main_window as the optional parent for the QMessageBox within ConfigHandler
+        self.config_handler = ConfigHandler(
+            config_directory=GUI_CONFIG_DIRECTORY,
+            config_file_name=GUI_CONFIG_FILE_PATH,
+            main_window=self # Pass self as the parent for QMessageBox in ConfigHandler
+        )
+
+        # Connect signals/slots if not already done in setupUi
+        self.ui.button_save_changes.clicked.connect(self.save_changes_event)
+        self.ui.button_load_action.clicked.connect(self.load_custom_path_event)
+        self.ui.button_delete_action.clicked.connect(self.delete_custom_path_event)
+        self.ui.button_create_custom_path.clicked.connect(self.create_custom_path_event)
+        self.ui.button_browse_path_folder.clicked.connect(lambda: self.browse_folder("Select a folder for the custom path value", self.ui.line_edit_custom_path_value))
+        self.ui.button_open_config_directory.clicked.connect(lambda: self.main_window._open_folder_in_file_explorer(GUI_CONFIG_DIRECTORY))
+
+        # Initialize theme for app
+        self._initialize_theme()
+        
+        # Initial population of the combobox
+        self.update_combobox()
+
+    def _initialize_theme(self):
+        """Initialize UI theme files (.qss)"""
+        try:
+            if self.main_window.current_theme == "dark_theme.qss":
+                theme_file = self.main_window.dark_theme_file
+            else:
+                theme_file = self.main_window.light_theme_file
+
+            file = QFile(theme_file)
+            if not file.open(QIODevice.ReadOnly | QIODevice.Text):
+                return
+            stylesheet = QTextStream(file).readAll()
+            self.setStyleSheet(stylesheet)
+            file.close()
+        except Exception as ex:
+            QMessageBox.critical(
+                self, "Theme load error", f"Failed to load theme: {str(ex)}"
+            )
+
+        
+    # An input validator
+    def _validate_inputs(self, inputs_to_validate: List[Any]) -> bool:
+        try:
+            for input in inputs_to_validate:
+                # Check if not empty:
+                if len(input) > 0:
+                    return True
+                else:
+                    raise ValueError
+                
+        except Exception as ex:
+            QMessageBox.warning(self, "Input validation failed", f"Something went wrong: {str(ex)}")
+            return False
+        
+    # Create Path section
+    @Slot()
+    def create_custom_path_event(self) -> None:
+        sub_key = self.ui.line_edit_custom_path_name.text()
+        value = self.ui.line_edit_custom_path_value.text()
+        
+        valid = self._validate_inputs([sub_key, value])
+        
+        if valid:
+            # Construct the full key path for "custom_paths"
+            full_key_path = f"custom_paths.{sub_key}"
+            self.config_handler.set(full_key_path, value)
+            self.update_combobox()
+            QMessageBox.information(self, "Success", f"Successfully created a new custom path:\nKey:{sub_key}\nValue:{value}")
+            
+    def browse_folder(self, dialog_message: str, line_widget: QLineEdit):
+        """Helper for folder browsing dialogs."""
+        try:
+            folder = QFileDialog.getExistingDirectory(self, dialog_message)
+            if folder:
+                line_widget.setText(folder)
+        except Exception as ex:
+            message = f"An exception of type {type(ex).__name__} occurred. Arguments: {ex.args!r}"
+            QMessageBox.critical(self, "An exception occurred in browse folder method", message)
+
+    @Slot()
+    def save_changes_event(self):
+        try:
+            path_name = self.ui.line_edit_path_name.text().strip()
+            path_value = self.ui.line_edit_path_value.text().strip()
+
+            if not path_name:
+                QMessageBox.warning(self, "Missing path name", "Please fill in the path name in order to save the custom action.")
+                return
+
+            if not path_value:
+                QMessageBox.warning(self, "Missing path value", "Please fill in the path value in order to save the custom action.")
+                return
+
+            # *** Dynamic usage: Direct set for nested path ***
+            self.config_handler.set(f"custom_paths.{path_name}", path_value)
+
+            self.update_combobox()
+            self.main_window._update_paths_menu() # Notify the main window to refresh its menu
+
+            QMessageBox.information(self, "Action saved", f"Custom path '{path_name}' has been saved successfully.")
+            self.clear_all_inputs()
+        except Exception as ex:
+            QMessageBox.critical(self, "Error", f"An error occurred while saving the custom path: {str(ex)}")
+            
+    @Slot()
+    def load_custom_path_event(self):
+        try:
+            combobox_path_name = self.ui.combobox_path_names.currentText()
+            if not combobox_path_name:
+                self.clear_all_inputs()
+                return
+
+            # *** Dynamic usage: Direct get for a nested path ***
+            path_value = self.config_handler.get(f"custom_paths.{combobox_path_name}")
+
+            if path_value is not None:
+                self.ui.line_edit_path_name.setText(combobox_path_name)
+                self.ui.line_edit_path_value.setText(path_value)
+            else:
+                self.clear_all_inputs()
+                QMessageBox.warning(self, "Path Not Found", f"The path '{combobox_path_name}' was not found in the configuration.")
+
+        except Exception as ex:
+            QMessageBox.critical(self, "Load custom path error", f"An error occurred: {str(ex)}")
+
+    @Slot()
+    def delete_custom_path_event(self):
+        try:
+            custom_path_name = self.ui.combobox_path_names.currentText()
+            custom_path_name_index = self.ui.combobox_path_names.currentIndex()
+
+            if not custom_path_name:
+                QMessageBox.information(self, "No configuration to delete", "Please select a configuration that you want to delete first from the combobox.")
+                return
+
+            reply = QMessageBox.question(self, "Confirm Delete",
+                    f"Are you sure you want to delete the path '{custom_path_name}'?",
+                    QMessageBox.Yes | QMessageBox.No, QMessageBox.No)
+            if reply == QMessageBox.Yes:
+                # *** Dynamic usage: Direct delete for a nested path ***
+                self.config_handler.delete(f"custom_paths.{custom_path_name}")
+                self.ui.combobox_path_names.removeItem(custom_path_name_index)
+                self.clear_all_inputs()
+                self.main_window._update_paths_menu()
+
+        except Exception as ex:
+            QMessageBox.critical(self, "Error while trying to delete action",
+                f"An error has occurred while trying to delete the custom path. {str(ex)}")
+
+    @Slot()
+    def update_combobox(self):
+        """Updated the combobox in the custom paths manager combobox by re-loading the config file again.
+        """
+        self.ui.combobox_path_names.clear()
+        # *** Dynamic usage: Get keys of the nested section ***
+        config_file_values = self.config_handler.get_all_keys("custom_paths")
+        if config_file_values:
+            self.ui.combobox_path_names.addItems(config_file_values)
+            
+    @Slot()
+    def clear_all_inputs(self):
+        inputs = [self.ui.line_edit_path_name, self.ui.line_edit_path_value]
+        for input in inputs:
+            input.clear()
+            
+    # Close event
+    def closeEvent(self, event: QCloseEvent):
+        # Always update paths_menu
+        self.main_window._update_paths_menu()