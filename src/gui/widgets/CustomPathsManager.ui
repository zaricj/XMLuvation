--- conflicted
+++ resolved
@@ -1,616 +1,320 @@
-<<<<<<< HEAD
-<?xml version="1.0" encoding="UTF-8"?>
-<ui version="4.0">
- <class>CustomPathsManagerWidget</class>
- <widget class="QWidget" name="CustomPathsManagerWidget">
-  <property name="geometry">
-   <rect>
-    <x>0</x>
-    <y>0</y>
-    <width>553</width>
-    <height>357</height>
-   </rect>
-  </property>
-  <property name="windowTitle">
-   <string>Custom Paths Manager</string>
-  </property>
-  <property name="windowIcon">
-   <iconset resource="../../resources/qrc/xmluvation_resources.qrc">
-    <normaloff>:/icons/xml_256px.ico</normaloff>:/icons/xml_256px.ico</iconset>
-  </property>
-  <property name="styleSheet">
-   <string notr="true"/>
-  </property>
-  <layout class="QVBoxLayout" name="verticalLayout_2">
-   <item>
-    <layout class="QVBoxLayout" name="verticalLayout_4">
-     <item>
-      <widget class="QGroupBox" name="groupBox">
-       <property name="sizePolicy">
-        <sizepolicy hsizetype="Preferred" vsizetype="Preferred">
-         <horstretch>0</horstretch>
-         <verstretch>0</verstretch>
-        </sizepolicy>
-       </property>
-       <property name="title">
-        <string>Create custom paths</string>
-       </property>
-       <layout class="QVBoxLayout" name="verticalLayout">
-        <item>
-         <layout class="QHBoxLayout" name="horizontalLayout_7">
-          <item>
-           <widget class="QLabel" name="label">
-            <property name="sizePolicy">
-             <sizepolicy hsizetype="Maximum" vsizetype="Maximum">
-              <horstretch>0</horstretch>
-              <verstretch>0</verstretch>
-             </sizepolicy>
-            </property>
-            <property name="text">
-             <string>Description:</string>
-            </property>
-           </widget>
-          </item>
-          <item>
-           <widget class="QLabel" name="label_description_create_custom_path">
-            <property name="sizePolicy">
-             <sizepolicy hsizetype="Minimum" vsizetype="Maximum">
-              <horstretch>0</horstretch>
-              <verstretch>0</verstretch>
-             </sizepolicy>
-            </property>
-            <property name="layoutDirection">
-             <enum>Qt::LayoutDirection::LeftToRight</enum>
-            </property>
-            <property name="text">
-             <string>Here you can add and create custom path configurations.</string>
-            </property>
-            <property name="alignment">
-             <set>Qt::AlignmentFlag::AlignLeading|Qt::AlignmentFlag::AlignLeft|Qt::AlignmentFlag::AlignVCenter</set>
-            </property>
-           </widget>
-          </item>
-         </layout>
-        </item>
-        <item>
-         <layout class="QHBoxLayout" name="horizontalLayout">
-          <item>
-           <widget class="QLabel" name="label_path_name_2">
-            <property name="text">
-             <string>Path name:</string>
-            </property>
-           </widget>
-          </item>
-          <item>
-           <widget class="QLineEdit" name="line_edit_custom_path_name"/>
-          </item>
-         </layout>
-        </item>
-        <item>
-         <layout class="QHBoxLayout" name="horizontalLayout_2">
-          <item>
-           <widget class="QLabel" name="label_path_folder">
-            <property name="text">
-             <string>Path folder:</string>
-            </property>
-           </widget>
-          </item>
-          <item>
-           <widget class="QLineEdit" name="line_edit_custom_path_value"/>
-          </item>
-          <item>
-           <widget class="QPushButton" name="button_browse_path_folder">
-            <property name="text">
-             <string>Browse</string>
-            </property>
-            <property name="icon">
-             <iconset theme="QIcon::ThemeIcon::FolderNew"/>
-            </property>
-           </widget>
-          </item>
-         </layout>
-        </item>
-        <item>
-         <widget class="QPushButton" name="button_create_custom_path">
-          <property name="text">
-           <string>Create custom path</string>
-          </property>
-         </widget>
-        </item>
-       </layout>
-      </widget>
-     </item>
-     <item>
-      <widget class="Line" name="line">
-       <property name="orientation">
-        <enum>Qt::Orientation::Horizontal</enum>
-       </property>
-      </widget>
-     </item>
-     <item>
-      <widget class="QGroupBox" name="groupBox_2">
-       <property name="sizePolicy">
-        <sizepolicy hsizetype="Preferred" vsizetype="Preferred">
-         <horstretch>0</horstretch>
-         <verstretch>0</verstretch>
-        </sizepolicy>
-       </property>
-       <property name="title">
-        <string>Edit custom paths</string>
-       </property>
-       <layout class="QVBoxLayout" name="verticalLayout_3">
-        <item>
-         <layout class="QHBoxLayout" name="horizontalLayout_3">
-          <item>
-           <widget class="QLabel" name="label_desc">
-            <property name="sizePolicy">
-             <sizepolicy hsizetype="Maximum" vsizetype="Maximum">
-              <horstretch>0</horstretch>
-              <verstretch>0</verstretch>
-             </sizepolicy>
-            </property>
-            <property name="baseSize">
-             <size>
-              <width>0</width>
-              <height>0</height>
-             </size>
-            </property>
-            <property name="text">
-             <string>Description:</string>
-            </property>
-           </widget>
-          </item>
-          <item>
-           <widget class="QLabel" name="label_text_desc">
-            <property name="sizePolicy">
-             <sizepolicy hsizetype="Expanding" vsizetype="Maximum">
-              <horstretch>0</horstretch>
-              <verstretch>0</verstretch>
-             </sizepolicy>
-            </property>
-            <property name="text">
-             <string>Here you can load a custom path and change it's values or you can delete it.</string>
-            </property>
-            <property name="wordWrap">
-             <bool>true</bool>
-            </property>
-            <property name="margin">
-             <number>0</number>
-            </property>
-            <property name="indent">
-             <number>-1</number>
-            </property>
-           </widget>
-          </item>
-         </layout>
-        </item>
-        <item>
-         <layout class="QHBoxLayout" name="horizontalLayout_Buttons">
-          <item>
-           <widget class="QLabel" name="label_combobox_desc">
-            <property name="maximumSize">
-             <size>
-              <width>145</width>
-              <height>16777215</height>
-             </size>
-            </property>
-            <property name="text">
-             <string>Select a custom path here:</string>
-            </property>
-           </widget>
-          </item>
-          <item>
-           <widget class="QComboBox" name="combobox_path_names">
-            <property name="placeholderText">
-             <string notr="true">Custom paths...</string>
-            </property>
-           </widget>
-          </item>
-          <item>
-           <widget class="QPushButton" name="button_load_action">
-            <property name="maximumSize">
-             <size>
-              <width>100</width>
-              <height>16777215</height>
-             </size>
-            </property>
-            <property name="text">
-             <string>Load Path</string>
-            </property>
-           </widget>
-          </item>
-          <item>
-           <widget class="QPushButton" name="button_delete_action">
-            <property name="maximumSize">
-             <size>
-              <width>100</width>
-              <height>16777215</height>
-             </size>
-            </property>
-            <property name="styleSheet">
-             <string notr="true"/>
-            </property>
-            <property name="text">
-             <string>Delete Path</string>
-            </property>
-           </widget>
-          </item>
-         </layout>
-        </item>
-        <item>
-         <layout class="QHBoxLayout" name="horizontalLayout_4">
-          <item>
-           <widget class="QLabel" name="label_path_name">
-            <property name="text">
-             <string>Path name:</string>
-            </property>
-           </widget>
-          </item>
-          <item>
-           <widget class="QLineEdit" name="line_edit_path_name">
-            <property name="placeholderText">
-             <string>Path name as shown in the menubar...</string>
-            </property>
-           </widget>
-          </item>
-         </layout>
-        </item>
-        <item>
-         <layout class="QHBoxLayout" name="horizontalLayout_5">
-          <item>
-           <widget class="QLabel" name="label_path_value">
-            <property name="text">
-             <string>Path folder</string>
-            </property>
-           </widget>
-          </item>
-          <item>
-           <widget class="QLineEdit" name="line_edit_path_value">
-            <property name="placeholderText">
-             <string>Path value of the path name...</string>
-            </property>
-           </widget>
-          </item>
-         </layout>
-        </item>
-        <item>
-         <widget class="QPushButton" name="button_save_changes">
-          <property name="text">
-           <string>Save Changes</string>
-          </property>
-         </widget>
-        </item>
-       </layout>
-      </widget>
-     </item>
-    </layout>
-   </item>
-  </layout>
- </widget>
- <resources>
-  <include location="../../resources/qrc/xmluvation_resources.qrc"/>
- </resources>
- <connections/>
-</ui>
-=======
-<?xml version="1.0" encoding="UTF-8"?>
-<ui version="4.0">
- <class>CustomPathsManagerWidget</class>
- <widget class="QWidget" name="CustomPathsManagerWidget">
-  <property name="windowModality">
-   <enum>Qt::WindowModality::WindowModal</enum>
-  </property>
-  <property name="geometry">
-   <rect>
-    <x>0</x>
-    <y>0</y>
-    <width>586</width>
-    <height>410</height>
-   </rect>
-  </property>
-  <property name="windowTitle">
-   <string>Custom Paths Manager</string>
-  </property>
-  <property name="windowIcon">
-   <iconset resource="../../resources/qrc/xmluvation_resources.qrc">
-    <normaloff>:/icons/xml_256px.ico</normaloff>:/icons/xml_256px.ico</iconset>
-  </property>
-  <property name="styleSheet">
-   <string notr="true"/>
-  </property>
-  <layout class="QVBoxLayout" name="verticalLayout_2">
-   <item>
-    <layout class="QVBoxLayout" name="verticalLayout_4">
-     <item>
-      <widget class="QGroupBox" name="groupBox">
-       <property name="sizePolicy">
-        <sizepolicy hsizetype="Preferred" vsizetype="Preferred">
-         <horstretch>0</horstretch>
-         <verstretch>0</verstretch>
-        </sizepolicy>
-       </property>
-       <property name="title">
-        <string>Create custom paths</string>
-       </property>
-       <layout class="QVBoxLayout" name="verticalLayout">
-        <item>
-         <layout class="QHBoxLayout" name="horizontalLayout_7">
-          <item>
-           <widget class="QLabel" name="label">
-            <property name="sizePolicy">
-             <sizepolicy hsizetype="Maximum" vsizetype="Maximum">
-              <horstretch>0</horstretch>
-              <verstretch>0</verstretch>
-             </sizepolicy>
-            </property>
-            <property name="text">
-             <string>Description:</string>
-            </property>
-           </widget>
-          </item>
-          <item>
-           <widget class="QLabel" name="label_description_create_custom_path">
-            <property name="sizePolicy">
-             <sizepolicy hsizetype="Minimum" vsizetype="Maximum">
-              <horstretch>0</horstretch>
-              <verstretch>0</verstretch>
-             </sizepolicy>
-            </property>
-            <property name="layoutDirection">
-             <enum>Qt::LayoutDirection::LeftToRight</enum>
-            </property>
-            <property name="text">
-             <string>Here you can add and create custom path configurations.</string>
-            </property>
-            <property name="alignment">
-             <set>Qt::AlignmentFlag::AlignLeading|Qt::AlignmentFlag::AlignLeft|Qt::AlignmentFlag::AlignVCenter</set>
-            </property>
-           </widget>
-          </item>
-         </layout>
-        </item>
-        <item>
-         <layout class="QHBoxLayout" name="horizontalLayout">
-          <item>
-           <widget class="QLabel" name="label_path_name_2">
-            <property name="text">
-             <string>Path name:</string>
-            </property>
-           </widget>
-          </item>
-          <item>
-           <widget class="QLineEdit" name="line_edit_custom_path_name"/>
-          </item>
-         </layout>
-        </item>
-        <item>
-         <layout class="QHBoxLayout" name="horizontalLayout_2">
-          <item>
-           <widget class="QLabel" name="label_path_folder">
-            <property name="text">
-             <string>Path folder:</string>
-            </property>
-           </widget>
-          </item>
-          <item>
-           <widget class="QLineEdit" name="line_edit_custom_path_value"/>
-          </item>
-          <item>
-           <widget class="QPushButton" name="button_browse_path_folder">
-            <property name="text">
-             <string>Browse</string>
-            </property>
-            <property name="icon">
-             <iconset theme="QIcon::ThemeIcon::FolderNew"/>
-            </property>
-           </widget>
-          </item>
-         </layout>
-        </item>
-        <item>
-         <layout class="QHBoxLayout" name="horizontalLayout_6">
-          <item>
-           <widget class="QLabel" name="label_save_config">
-            <property name="sizePolicy">
-             <sizepolicy hsizetype="Maximum" vsizetype="Preferred">
-              <horstretch>0</horstretch>
-              <verstretch>0</verstretch>
-             </sizepolicy>
-            </property>
-            <property name="text">
-             <string>Save config:</string>
-            </property>
-           </widget>
-          </item>
-          <item>
-           <widget class="QPushButton" name="button_create_custom_path">
-            <property name="text">
-             <string>Save Configuration</string>
-            </property>
-           </widget>
-          </item>
-         </layout>
-        </item>
-       </layout>
-      </widget>
-     </item>
-     <item>
-      <widget class="Line" name="line">
-       <property name="orientation">
-        <enum>Qt::Orientation::Horizontal</enum>
-       </property>
-      </widget>
-     </item>
-     <item>
-      <widget class="QGroupBox" name="groupBox_2">
-       <property name="sizePolicy">
-        <sizepolicy hsizetype="Preferred" vsizetype="Preferred">
-         <horstretch>0</horstretch>
-         <verstretch>0</verstretch>
-        </sizepolicy>
-       </property>
-       <property name="title">
-        <string>Edit custom paths</string>
-       </property>
-       <layout class="QVBoxLayout" name="verticalLayout_3">
-        <item>
-         <layout class="QHBoxLayout" name="horizontalLayout_3">
-          <item>
-           <widget class="QLabel" name="label_desc">
-            <property name="sizePolicy">
-             <sizepolicy hsizetype="Maximum" vsizetype="Maximum">
-              <horstretch>0</horstretch>
-              <verstretch>0</verstretch>
-             </sizepolicy>
-            </property>
-            <property name="baseSize">
-             <size>
-              <width>0</width>
-              <height>0</height>
-             </size>
-            </property>
-            <property name="text">
-             <string>Description:</string>
-            </property>
-           </widget>
-          </item>
-          <item>
-           <widget class="QLabel" name="label_text_desc">
-            <property name="sizePolicy">
-             <sizepolicy hsizetype="Expanding" vsizetype="Maximum">
-              <horstretch>0</horstretch>
-              <verstretch>0</verstretch>
-             </sizepolicy>
-            </property>
-            <property name="text">
-             <string>Here you can load a custom path and change it's values or you can delete it.</string>
-            </property>
-            <property name="wordWrap">
-             <bool>true</bool>
-            </property>
-            <property name="margin">
-             <number>0</number>
-            </property>
-            <property name="indent">
-             <number>-1</number>
-            </property>
-           </widget>
-          </item>
-         </layout>
-        </item>
-        <item>
-         <layout class="QHBoxLayout" name="horizontalLayout_Buttons">
-          <item>
-           <widget class="QLabel" name="label_combobox_desc">
-            <property name="maximumSize">
-             <size>
-              <width>145</width>
-              <height>16777215</height>
-             </size>
-            </property>
-            <property name="text">
-             <string>Select a custom path:</string>
-            </property>
-           </widget>
-          </item>
-          <item>
-           <widget class="QComboBox" name="combobox_path_names">
-            <property name="placeholderText">
-             <string notr="true">Custom paths...</string>
-            </property>
-           </widget>
-          </item>
-          <item>
-           <widget class="QPushButton" name="button_load_action">
-            <property name="maximumSize">
-             <size>
-              <width>100</width>
-              <height>16777215</height>
-             </size>
-            </property>
-            <property name="text">
-             <string>Load Path</string>
-            </property>
-           </widget>
-          </item>
-          <item>
-           <widget class="QPushButton" name="button_delete_action">
-            <property name="maximumSize">
-             <size>
-              <width>100</width>
-              <height>16777215</height>
-             </size>
-            </property>
-            <property name="styleSheet">
-             <string notr="true"/>
-            </property>
-            <property name="text">
-             <string>Delete Path</string>
-            </property>
-           </widget>
-          </item>
-         </layout>
-        </item>
-        <item>
-         <layout class="QHBoxLayout" name="horizontalLayout_4">
-          <item>
-           <widget class="QLabel" name="label_path_name">
-            <property name="text">
-             <string>Path name:</string>
-            </property>
-           </widget>
-          </item>
-          <item>
-           <widget class="QLineEdit" name="line_edit_path_name">
-            <property name="placeholderText">
-             <string>Path name as shown in the menubar...</string>
-            </property>
-           </widget>
-          </item>
-         </layout>
-        </item>
-        <item>
-         <layout class="QHBoxLayout" name="horizontalLayout_5">
-          <item>
-           <widget class="QLabel" name="label_path_value">
-            <property name="text">
-             <string>Path folder</string>
-            </property>
-           </widget>
-          </item>
-          <item>
-           <widget class="QLineEdit" name="line_edit_path_value">
-            <property name="placeholderText">
-             <string>Path value of the path name...</string>
-            </property>
-           </widget>
-          </item>
-         </layout>
-        </item>
-        <item>
-         <widget class="QPushButton" name="button_save_changes">
-          <property name="text">
-           <string>Save Changes</string>
-          </property>
-         </widget>
-        </item>
-        <item>
-         <widget class="QPushButton" name="button_open_config_directory">
-          <property name="text">
-           <string>Open Config Directory</string>
-          </property>
-         </widget>
-        </item>
-       </layout>
-      </widget>
-     </item>
-    </layout>
-   </item>
-  </layout>
- </widget>
- <resources>
-  <include location="../../resources/qrc/xmluvation_resources.qrc"/>
- </resources>
- <connections/>
-</ui>
->>>>>>> 37d9a16d
+<?xml version="1.0" encoding="UTF-8"?>
+<ui version="4.0">
+ <class>CustomPathsManagerWidget</class>
+ <widget class="QWidget" name="CustomPathsManagerWidget">
+  <property name="windowModality">
+   <enum>Qt::WindowModality::WindowModal</enum>
+  </property>
+  <property name="geometry">
+   <rect>
+    <x>0</x>
+    <y>0</y>
+    <width>586</width>
+    <height>410</height>
+   </rect>
+  </property>
+  <property name="windowTitle">
+   <string>Custom Paths Manager</string>
+  </property>
+  <property name="windowIcon">
+   <iconset resource="../../resources/qrc/xmluvation_resources.qrc">
+    <normaloff>:/icons/xml_256px.ico</normaloff>:/icons/xml_256px.ico</iconset>
+  </property>
+  <property name="styleSheet">
+   <string notr="true"/>
+  </property>
+  <layout class="QVBoxLayout" name="verticalLayout_2">
+   <item>
+    <layout class="QVBoxLayout" name="verticalLayout_4">
+     <item>
+      <widget class="QGroupBox" name="groupBox">
+       <property name="sizePolicy">
+        <sizepolicy hsizetype="Preferred" vsizetype="Preferred">
+         <horstretch>0</horstretch>
+         <verstretch>0</verstretch>
+        </sizepolicy>
+       </property>
+       <property name="title">
+        <string>Create custom paths</string>
+       </property>
+       <layout class="QVBoxLayout" name="verticalLayout">
+        <item>
+         <layout class="QHBoxLayout" name="horizontalLayout_7">
+          <item>
+           <widget class="QLabel" name="label">
+            <property name="sizePolicy">
+             <sizepolicy hsizetype="Maximum" vsizetype="Maximum">
+              <horstretch>0</horstretch>
+              <verstretch>0</verstretch>
+             </sizepolicy>
+            </property>
+            <property name="text">
+             <string>Description:</string>
+            </property>
+           </widget>
+          </item>
+          <item>
+           <widget class="QLabel" name="label_description_create_custom_path">
+            <property name="sizePolicy">
+             <sizepolicy hsizetype="Minimum" vsizetype="Maximum">
+              <horstretch>0</horstretch>
+              <verstretch>0</verstretch>
+             </sizepolicy>
+            </property>
+            <property name="layoutDirection">
+             <enum>Qt::LayoutDirection::LeftToRight</enum>
+            </property>
+            <property name="text">
+             <string>Here you can add and create custom path configurations.</string>
+            </property>
+            <property name="alignment">
+             <set>Qt::AlignmentFlag::AlignLeading|Qt::AlignmentFlag::AlignLeft|Qt::AlignmentFlag::AlignVCenter</set>
+            </property>
+           </widget>
+          </item>
+         </layout>
+        </item>
+        <item>
+         <layout class="QHBoxLayout" name="horizontalLayout">
+          <item>
+           <widget class="QLabel" name="label_path_name_2">
+            <property name="text">
+             <string>Path name:</string>
+            </property>
+           </widget>
+          </item>
+          <item>
+           <widget class="QLineEdit" name="line_edit_custom_path_name"/>
+          </item>
+         </layout>
+        </item>
+        <item>
+         <layout class="QHBoxLayout" name="horizontalLayout_2">
+          <item>
+           <widget class="QLabel" name="label_path_folder">
+            <property name="text">
+             <string>Path folder:</string>
+            </property>
+           </widget>
+          </item>
+          <item>
+           <widget class="QLineEdit" name="line_edit_custom_path_value"/>
+          </item>
+          <item>
+           <widget class="QPushButton" name="button_browse_path_folder">
+            <property name="text">
+             <string>Browse</string>
+            </property>
+            <property name="icon">
+             <iconset theme="QIcon::ThemeIcon::FolderNew"/>
+            </property>
+           </widget>
+          </item>
+         </layout>
+        </item>
+        <item>
+         <layout class="QHBoxLayout" name="horizontalLayout_6">
+          <item>
+           <widget class="QLabel" name="label_save_config">
+            <property name="sizePolicy">
+             <sizepolicy hsizetype="Maximum" vsizetype="Preferred">
+              <horstretch>0</horstretch>
+              <verstretch>0</verstretch>
+             </sizepolicy>
+            </property>
+            <property name="text">
+             <string>Save config:</string>
+            </property>
+           </widget>
+          </item>
+          <item>
+           <widget class="QPushButton" name="button_create_custom_path">
+            <property name="text">
+             <string>Save Configuration</string>
+            </property>
+           </widget>
+          </item>
+         </layout>
+        </item>
+       </layout>
+      </widget>
+     </item>
+     <item>
+      <widget class="Line" name="line">
+       <property name="orientation">
+        <enum>Qt::Orientation::Horizontal</enum>
+       </property>
+      </widget>
+     </item>
+     <item>
+      <widget class="QGroupBox" name="groupBox_2">
+       <property name="sizePolicy">
+        <sizepolicy hsizetype="Preferred" vsizetype="Preferred">
+         <horstretch>0</horstretch>
+         <verstretch>0</verstretch>
+        </sizepolicy>
+       </property>
+       <property name="title">
+        <string>Edit custom paths</string>
+       </property>
+       <layout class="QVBoxLayout" name="verticalLayout_3">
+        <item>
+         <layout class="QHBoxLayout" name="horizontalLayout_3">
+          <item>
+           <widget class="QLabel" name="label_desc">
+            <property name="sizePolicy">
+             <sizepolicy hsizetype="Maximum" vsizetype="Maximum">
+              <horstretch>0</horstretch>
+              <verstretch>0</verstretch>
+             </sizepolicy>
+            </property>
+            <property name="baseSize">
+             <size>
+              <width>0</width>
+              <height>0</height>
+             </size>
+            </property>
+            <property name="text">
+             <string>Description:</string>
+            </property>
+           </widget>
+          </item>
+          <item>
+           <widget class="QLabel" name="label_text_desc">
+            <property name="sizePolicy">
+             <sizepolicy hsizetype="Expanding" vsizetype="Maximum">
+              <horstretch>0</horstretch>
+              <verstretch>0</verstretch>
+             </sizepolicy>
+            </property>
+            <property name="text">
+             <string>Here you can load a custom path and change it's values or you can delete it.</string>
+            </property>
+            <property name="wordWrap">
+             <bool>true</bool>
+            </property>
+            <property name="margin">
+             <number>0</number>
+            </property>
+            <property name="indent">
+             <number>-1</number>
+            </property>
+           </widget>
+          </item>
+         </layout>
+        </item>
+        <item>
+         <layout class="QHBoxLayout" name="horizontalLayout_Buttons">
+          <item>
+           <widget class="QLabel" name="label_combobox_desc">
+            <property name="maximumSize">
+             <size>
+              <width>145</width>
+              <height>16777215</height>
+             </size>
+            </property>
+            <property name="text">
+             <string>Select a custom path:</string>
+            </property>
+           </widget>
+          </item>
+          <item>
+           <widget class="QComboBox" name="combobox_path_names">
+            <property name="placeholderText">
+             <string notr="true">Custom paths...</string>
+            </property>
+           </widget>
+          </item>
+          <item>
+           <widget class="QPushButton" name="button_load_action">
+            <property name="maximumSize">
+             <size>
+              <width>100</width>
+              <height>16777215</height>
+             </size>
+            </property>
+            <property name="text">
+             <string>Load Path</string>
+            </property>
+           </widget>
+          </item>
+          <item>
+           <widget class="QPushButton" name="button_delete_action">
+            <property name="maximumSize">
+             <size>
+              <width>100</width>
+              <height>16777215</height>
+             </size>
+            </property>
+            <property name="styleSheet">
+             <string notr="true"/>
+            </property>
+            <property name="text">
+             <string>Delete Path</string>
+            </property>
+           </widget>
+          </item>
+         </layout>
+        </item>
+        <item>
+         <layout class="QHBoxLayout" name="horizontalLayout_4">
+          <item>
+           <widget class="QLabel" name="label_path_name">
+            <property name="text">
+             <string>Path name:</string>
+            </property>
+           </widget>
+          </item>
+          <item>
+           <widget class="QLineEdit" name="line_edit_path_name">
+            <property name="placeholderText">
+             <string>Path name as shown in the menubar...</string>
+            </property>
+           </widget>
+          </item>
+         </layout>
+        </item>
+        <item>
+         <layout class="QHBoxLayout" name="horizontalLayout_5">
+          <item>
+           <widget class="QLabel" name="label_path_value">
+            <property name="text">
+             <string>Path folder</string>
+            </property>
+           </widget>
+          </item>
+          <item>
+           <widget class="QLineEdit" name="line_edit_path_value">
+            <property name="placeholderText">
+             <string>Path value of the path name...</string>
+            </property>
+           </widget>
+          </item>
+         </layout>
+        </item>
+        <item>
+         <widget class="QPushButton" name="button_save_changes">
+          <property name="text">
+           <string>Save Changes</string>
+          </property>
+         </widget>
+        </item>
+        <item>
+         <widget class="QPushButton" name="button_open_config_directory">
+          <property name="text">
+           <string>Open Config Directory</string>
+          </property>
+         </widget>
+        </item>
+       </layout>
+      </widget>
+     </item>
+    </layout>
+   </item>
+  </layout>
+ </widget>
+ <resources>
+  <include location="../../resources/qrc/xmluvation_resources.qrc"/>
+ </resources>
+ <connections/>
+</ui>