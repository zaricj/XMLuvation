--- conflicted
+++ resolved
@@ -1,785 +1,386 @@
-<<<<<<< HEAD
-<?xml version="1.0" encoding="UTF-8"?>
-<ui version="4.0">
- <class>PreBuiltXPathsManagerWidget</class>
- <widget class="QWidget" name="PreBuiltXPathsManagerWidget">
-  <property name="geometry">
-   <rect>
-    <x>0</x>
-    <y>0</y>
-    <width>1005</width>
-    <height>675</height>
-   </rect>
-  </property>
-  <property name="windowTitle">
-   <string>Form</string>
-  </property>
-  <property name="windowIcon">
-   <iconset resource="../../resources/qrc/xmluvation_resources.qrc">
-    <normaloff>:/icons/xml_256px.ico</normaloff>:/icons/xml_256px.ico</iconset>
-  </property>
-  <property name="toolTip">
-   <string>Removes the all items in the focused listbox.</string>
-  </property>
-  <layout class="QVBoxLayout" name="verticalLayout">
-   <item>
-    <layout class="QHBoxLayout" name="MainHorLayout">
-     <item>
-      <layout class="QVBoxLayout" name="LeftSide">
-       <item>
-        <widget class="QGroupBox" name="groupBox_pre_built_xpaths_main">
-         <property name="title">
-          <string>Edit Pre-built XPaths</string>
-         </property>
-         <layout class="QVBoxLayout" name="verticalLayout_2">
-          <item>
-           <widget class="QLabel" name="label_9">
-            <property name="text">
-             <string>Here you can edit the custom pre-built configuration for the autofill:</string>
-            </property>
-           </widget>
-          </item>
-          <item>
-           <layout class="QHBoxLayout" name="horizontalLayout">
-            <item>
-             <widget class="QLabel" name="lable_pre_built_xpaths">
-              <property name="text">
-               <string>Select Config:</string>
-              </property>
-             </widget>
-            </item>
-            <item>
-             <widget class="QComboBox" name="combobox_xpath_configs">
-              <property name="sizePolicy">
-               <sizepolicy hsizetype="Expanding" vsizetype="Fixed">
-                <horstretch>0</horstretch>
-                <verstretch>0</verstretch>
-               </sizepolicy>
-              </property>
-              <property name="editable">
-               <bool>true</bool>
-              </property>
-             </widget>
-            </item>
-            <item>
-             <widget class="QPushButton" name="button_load_config">
-              <property name="toolTip">
-               <string>Load the selected configuration and fill the two listboxes.</string>
-              </property>
-              <property name="text">
-               <string>Load</string>
-              </property>
-             </widget>
-            </item>
-            <item>
-             <widget class="QPushButton" name="button_delete_config">
-              <property name="toolTip">
-               <string>Deletes the selected configurtion all it's values.</string>
-              </property>
-              <property name="text">
-               <string>Delete</string>
-              </property>
-             </widget>
-            </item>
-           </layout>
-          </item>
-          <item>
-           <widget class="QFrame" name="frame_3">
-            <property name="frameShape">
-             <enum>QFrame::Shape::StyledPanel</enum>
-            </property>
-            <property name="frameShadow">
-             <enum>QFrame::Shadow::Raised</enum>
-            </property>
-            <layout class="QVBoxLayout" name="verticalLayout_8">
-             <item>
-              <widget class="QLabel" name="label_7">
-               <property name="font">
-                <font>
-                 <bold>true</bold>
-                </font>
-               </property>
-               <property name="text">
-                <string>Edit XPath Expressions</string>
-               </property>
-              </widget>
-             </item>
-             <item>
-              <widget class="QListWidget" name="list_widget_edit_xpath_expressions">
-               <property name="focusPolicy">
-                <enum>Qt::FocusPolicy::ClickFocus</enum>
-               </property>
-              </widget>
-             </item>
-            </layout>
-           </widget>
-          </item>
-          <item>
-           <widget class="Line" name="line_3">
-            <property name="orientation">
-             <enum>Qt::Orientation::Horizontal</enum>
-            </property>
-           </widget>
-          </item>
-          <item>
-           <widget class="QFrame" name="frame_4">
-            <property name="frameShape">
-             <enum>QFrame::Shape::StyledPanel</enum>
-            </property>
-            <property name="frameShadow">
-             <enum>QFrame::Shadow::Raised</enum>
-            </property>
-            <layout class="QVBoxLayout" name="verticalLayout_4">
-             <item>
-              <widget class="QLabel" name="label_8">
-               <property name="font">
-                <font>
-                 <bold>true</bold>
-                </font>
-               </property>
-               <property name="text">
-                <string>Edit CSV Headers</string>
-               </property>
-              </widget>
-             </item>
-             <item>
-              <widget class="QListWidget" name="list_widget_edit_csv_headers">
-               <property name="focusPolicy">
-                <enum>Qt::FocusPolicy::ClickFocus</enum>
-               </property>
-              </widget>
-             </item>
-            </layout>
-           </widget>
-          </item>
-          <item>
-           <widget class="QPushButton" name="button_save_changes">
-            <property name="toolTip">
-             <string>Save changes that you made to the two listboxes.</string>
-            </property>
-            <property name="text">
-             <string>Save Changes</string>
-            </property>
-           </widget>
-          </item>
-         </layout>
-        </widget>
-       </item>
-      </layout>
-     </item>
-     <item>
-      <layout class="QVBoxLayout" name="RightSide">
-       <item>
-        <widget class="QGroupBox" name="groupBox">
-         <property name="title">
-          <string>Create pre-built XPaths</string>
-         </property>
-         <layout class="QVBoxLayout" name="verticalLayout_7">
-          <item>
-           <widget class="QLabel" name="label">
-            <property name="text">
-             <string>Here you can create your own pre-built XPath Expression and CSV Headers autofill configuration:</string>
-            </property>
-            <property name="alignment">
-             <set>Qt::AlignmentFlag::AlignCenter</set>
-            </property>
-           </widget>
-          </item>
-          <item>
-           <widget class="QFrame" name="frame">
-            <property name="frameShape">
-             <enum>QFrame::Shape::StyledPanel</enum>
-            </property>
-            <property name="frameShadow">
-             <enum>QFrame::Shadow::Raised</enum>
-            </property>
-            <layout class="QVBoxLayout" name="verticalLayout_3">
-             <item>
-              <widget class="QLabel" name="label_5">
-               <property name="font">
-                <font>
-                 <bold>true</bold>
-                </font>
-               </property>
-               <property name="text">
-                <string>Add XPaths Expressions</string>
-               </property>
-               <property name="alignment">
-                <set>Qt::AlignmentFlag::AlignLeading|Qt::AlignmentFlag::AlignLeft|Qt::AlignmentFlag::AlignVCenter</set>
-               </property>
-              </widget>
-             </item>
-             <item>
-              <layout class="QHBoxLayout" name="horizontalLayout_3">
-               <item>
-                <widget class="QLabel" name="label_2">
-                 <property name="text">
-                  <string>Enter a XPath Expression:</string>
-                 </property>
-                </widget>
-               </item>
-               <item>
-                <widget class="QLineEdit" name="line_edit_xpath_expression">
-                 <property name="placeholderText">
-                  <string>Enter a XPath Expression...</string>
-                 </property>
-                </widget>
-               </item>
-               <item>
-                <widget class="QPushButton" name="button_add_xpath_to_list">
-                 <property name="toolTip">
-                  <string>Add entered XPath Expression to it's listbox.</string>
-                 </property>
-                 <property name="text">
-                  <string/>
-                 </property>
-                 <property name="icon">
-                  <iconset theme="QIcon::ThemeIcon::ListAdd"/>
-                 </property>
-                </widget>
-               </item>
-              </layout>
-             </item>
-             <item>
-              <widget class="QListWidget" name="list_widget_xpath_expressions">
-               <property name="focusPolicy">
-                <enum>Qt::FocusPolicy::ClickFocus</enum>
-               </property>
-              </widget>
-             </item>
-            </layout>
-           </widget>
-          </item>
-          <item>
-           <widget class="Line" name="line_2">
-            <property name="orientation">
-             <enum>Qt::Orientation::Horizontal</enum>
-            </property>
-           </widget>
-          </item>
-          <item>
-           <widget class="QFrame" name="frame_2">
-            <property name="frameShape">
-             <enum>QFrame::Shape::StyledPanel</enum>
-            </property>
-            <property name="frameShadow">
-             <enum>QFrame::Shadow::Raised</enum>
-            </property>
-            <layout class="QVBoxLayout" name="verticalLayout_6">
-             <item>
-              <widget class="QLabel" name="label_6">
-               <property name="font">
-                <font>
-                 <bold>true</bold>
-                </font>
-               </property>
-               <property name="text">
-                <string>Add CSV Headers</string>
-               </property>
-               <property name="alignment">
-                <set>Qt::AlignmentFlag::AlignLeading|Qt::AlignmentFlag::AlignLeft|Qt::AlignmentFlag::AlignVCenter</set>
-               </property>
-              </widget>
-             </item>
-             <item>
-              <layout class="QHBoxLayout" name="horizontalLayout_4">
-               <item>
-                <widget class="QLabel" name="label_3">
-                 <property name="text">
-                  <string>Enter a CSV Header:</string>
-                 </property>
-                </widget>
-               </item>
-               <item>
-                <widget class="QLineEdit" name="line_edit_csv_header">
-                 <property name="placeholderText">
-                  <string>Enter a CSV Header...</string>
-                 </property>
-                </widget>
-               </item>
-               <item>
-                <widget class="QPushButton" name="button_add_csv_header_to_list">
-                 <property name="toolTip">
-                  <string>Add entered CSV Header to it's listbox.</string>
-                 </property>
-                 <property name="text">
-                  <string/>
-                 </property>
-                 <property name="icon">
-                  <iconset theme="QIcon::ThemeIcon::ListAdd"/>
-                 </property>
-                </widget>
-               </item>
-              </layout>
-             </item>
-             <item>
-              <widget class="QListWidget" name="list_widget_csv_headers">
-               <property name="focusPolicy">
-                <enum>Qt::FocusPolicy::ClickFocus</enum>
-               </property>
-              </widget>
-             </item>
-            </layout>
-           </widget>
-          </item>
-          <item>
-           <layout class="QHBoxLayout" name="horizontalLayout_5">
-            <item>
-             <widget class="QLabel" name="label_4">
-              <property name="text">
-               <string>Enter a name for the pre-built autofill:</string>
-              </property>
-             </widget>
-            </item>
-            <item>
-             <widget class="QLineEdit" name="line_edit_config_name">
-              <property name="placeholderText">
-               <string>Enter a name for the configuration...</string>
-              </property>
-             </widget>
-            </item>
-            <item>
-             <widget class="QPushButton" name="button_save_config">
-              <property name="toolTip">
-               <string>Save your configurtion with all items that are in the two listboxes.</string>
-              </property>
-              <property name="text">
-               <string>Save Config</string>
-              </property>
-             </widget>
-            </item>
-           </layout>
-          </item>
-         </layout>
-        </widget>
-       </item>
-      </layout>
-     </item>
-    </layout>
-   </item>
-   <item>
-    <layout class="QHBoxLayout" name="horizontalLayout_2">
-     <item>
-      <widget class="QPushButton" name="button_remove_selected">
-       <property name="toolTip">
-        <string>Removes the currently selected item in the focused listbox.</string>
-       </property>
-       <property name="text">
-        <string>Remove Selected</string>
-       </property>
-      </widget>
-     </item>
-     <item>
-      <widget class="QPushButton" name="button_remove_all">
-       <property name="toolTip">
-        <string>Removes all items in the focused listbox.</string>
-       </property>
-       <property name="text">
-        <string>Remove All</string>
-       </property>
-      </widget>
-     </item>
-    </layout>
-   </item>
-   <item>
-    <widget class="Line" name="line">
-     <property name="orientation">
-      <enum>Qt::Orientation::Horizontal</enum>
-     </property>
-    </widget>
-   </item>
-  </layout>
- </widget>
- <resources>
-  <include location="../../resources/qrc/xmluvation_resources.qrc"/>
- </resources>
- <connections/>
-</ui>
-=======
-<?xml version="1.0" encoding="UTF-8"?>
-<ui version="4.0">
- <class>PreBuiltXPathsManagerWidget</class>
- <widget class="QWidget" name="PreBuiltXPathsManagerWidget">
-  <property name="windowModality">
-   <enum>Qt::WindowModality::WindowModal</enum>
-  </property>
-  <property name="geometry">
-   <rect>
-    <x>0</x>
-    <y>0</y>
-    <width>1005</width>
-    <height>675</height>
-   </rect>
-  </property>
-  <property name="windowTitle">
-   <string>PreBuilt XPaths Manager Widget</string>
-  </property>
-  <property name="windowIcon">
-   <iconset resource="../../resources/qrc/xmluvation_resources.qrc">
-    <normaloff>:/icons/xml_256px.ico</normaloff>:/icons/xml_256px.ico</iconset>
-  </property>
-  <property name="toolTip">
-   <string>Removes the all items in the focused listbox.</string>
-  </property>
-  <layout class="QVBoxLayout" name="verticalLayout">
-   <item>
-    <layout class="QHBoxLayout" name="MainHorLayout">
-     <item>
-      <layout class="QVBoxLayout" name="LeftSide">
-       <item>
-        <widget class="QGroupBox" name="groupBox_pre_built_xpaths_main">
-         <property name="title">
-          <string>Edit Pre-built XPaths</string>
-         </property>
-         <layout class="QVBoxLayout" name="verticalLayout_2">
-          <item>
-           <widget class="QLabel" name="label_9">
-            <property name="text">
-             <string>Here you can edit the custom pre-built configuration for the autofill:</string>
-            </property>
-           </widget>
-          </item>
-          <item>
-           <layout class="QHBoxLayout" name="horizontalLayout">
-            <item>
-             <widget class="QLabel" name="lable_pre_built_xpaths">
-              <property name="text">
-               <string>Select Config:</string>
-              </property>
-             </widget>
-            </item>
-            <item>
-             <widget class="QComboBox" name="combobox_xpath_configs">
-              <property name="sizePolicy">
-               <sizepolicy hsizetype="Expanding" vsizetype="Fixed">
-                <horstretch>0</horstretch>
-                <verstretch>0</verstretch>
-               </sizepolicy>
-              </property>
-              <property name="editable">
-               <bool>true</bool>
-              </property>
-             </widget>
-            </item>
-            <item>
-             <widget class="QPushButton" name="button_load_config">
-              <property name="toolTip">
-               <string>Load the selected configuration and fill the two listboxes.</string>
-              </property>
-              <property name="text">
-               <string>Load</string>
-              </property>
-             </widget>
-            </item>
-            <item>
-             <widget class="QPushButton" name="button_delete_config">
-              <property name="toolTip">
-               <string>Deletes the selected configurtion all it's values.</string>
-              </property>
-              <property name="text">
-               <string>Delete</string>
-              </property>
-             </widget>
-            </item>
-           </layout>
-          </item>
-          <item>
-           <widget class="QFrame" name="frame_3">
-            <property name="frameShape">
-             <enum>QFrame::Shape::StyledPanel</enum>
-            </property>
-            <property name="frameShadow">
-             <enum>QFrame::Shadow::Raised</enum>
-            </property>
-            <layout class="QVBoxLayout" name="verticalLayout_8">
-             <item>
-              <widget class="QLabel" name="label_7">
-               <property name="font">
-                <font>
-                 <bold>true</bold>
-                </font>
-               </property>
-               <property name="text">
-                <string>Edit XPath Expressions</string>
-               </property>
-              </widget>
-             </item>
-             <item>
-              <widget class="QListWidget" name="list_widget_edit_xpath_expressions">
-               <property name="focusPolicy">
-                <enum>Qt::FocusPolicy::ClickFocus</enum>
-               </property>
-              </widget>
-             </item>
-            </layout>
-           </widget>
-          </item>
-          <item>
-           <widget class="Line" name="line_3">
-            <property name="orientation">
-             <enum>Qt::Orientation::Horizontal</enum>
-            </property>
-           </widget>
-          </item>
-          <item>
-           <widget class="QFrame" name="frame_4">
-            <property name="frameShape">
-             <enum>QFrame::Shape::StyledPanel</enum>
-            </property>
-            <property name="frameShadow">
-             <enum>QFrame::Shadow::Raised</enum>
-            </property>
-            <layout class="QVBoxLayout" name="verticalLayout_4">
-             <item>
-              <widget class="QLabel" name="label_8">
-               <property name="font">
-                <font>
-                 <bold>true</bold>
-                </font>
-               </property>
-               <property name="text">
-                <string>Edit CSV Headers</string>
-               </property>
-              </widget>
-             </item>
-             <item>
-              <widget class="QListWidget" name="list_widget_edit_csv_headers">
-               <property name="focusPolicy">
-                <enum>Qt::FocusPolicy::ClickFocus</enum>
-               </property>
-              </widget>
-             </item>
-            </layout>
-           </widget>
-          </item>
-          <item>
-           <widget class="QPushButton" name="button_save_changes">
-            <property name="toolTip">
-             <string>Save changes that you made to the two listboxes.</string>
-            </property>
-            <property name="text">
-             <string>Save Changes</string>
-            </property>
-           </widget>
-          </item>
-          <item>
-           <widget class="QPushButton" name="button_open_config_directory">
-            <property name="text">
-             <string>Open Config Directory</string>
-            </property>
-           </widget>
-          </item>
-         </layout>
-        </widget>
-       </item>
-      </layout>
-     </item>
-     <item>
-      <layout class="QVBoxLayout" name="RightSide">
-       <item>
-        <widget class="QGroupBox" name="groupBox">
-         <property name="title">
-          <string>Create pre-built XPaths</string>
-         </property>
-         <layout class="QVBoxLayout" name="verticalLayout_7">
-          <item>
-           <widget class="QLabel" name="label">
-            <property name="text">
-             <string>Here you can create your own pre-built autofill configuration:</string>
-            </property>
-            <property name="alignment">
-             <set>Qt::AlignmentFlag::AlignLeading|Qt::AlignmentFlag::AlignLeft|Qt::AlignmentFlag::AlignVCenter</set>
-            </property>
-           </widget>
-          </item>
-          <item>
-           <widget class="QFrame" name="frame">
-            <property name="frameShape">
-             <enum>QFrame::Shape::StyledPanel</enum>
-            </property>
-            <property name="frameShadow">
-             <enum>QFrame::Shadow::Raised</enum>
-            </property>
-            <layout class="QVBoxLayout" name="verticalLayout_3">
-             <item>
-              <layout class="QHBoxLayout" name="horizontalLayout_3">
-               <item>
-                <widget class="QLabel" name="label_2">
-                 <property name="font">
-                  <font>
-                   <bold>true</bold>
-                  </font>
-                 </property>
-                 <property name="text">
-                  <string>Add XPaths Expressions</string>
-                 </property>
-                </widget>
-               </item>
-               <item>
-                <widget class="QLineEdit" name="line_edit_xpath_expression">
-                 <property name="placeholderText">
-                  <string>Enter a Xpath Expression here...</string>
-                 </property>
-                </widget>
-               </item>
-               <item>
-                <widget class="QPushButton" name="button_add_xpath_to_list">
-                 <property name="toolTip">
-                  <string>Add entered XPath Expression to it's listbox.</string>
-                 </property>
-                 <property name="text">
-                  <string/>
-                 </property>
-                 <property name="icon">
-                  <iconset theme="QIcon::ThemeIcon::ListAdd"/>
-                 </property>
-                </widget>
-               </item>
-              </layout>
-             </item>
-             <item>
-              <widget class="QListWidget" name="list_widget_xpath_expressions">
-               <property name="focusPolicy">
-                <enum>Qt::FocusPolicy::ClickFocus</enum>
-               </property>
-              </widget>
-             </item>
-            </layout>
-           </widget>
-          </item>
-          <item>
-           <widget class="Line" name="line_2">
-            <property name="orientation">
-             <enum>Qt::Orientation::Horizontal</enum>
-            </property>
-           </widget>
-          </item>
-          <item>
-           <widget class="QFrame" name="frame_2">
-            <property name="frameShape">
-             <enum>QFrame::Shape::StyledPanel</enum>
-            </property>
-            <property name="frameShadow">
-             <enum>QFrame::Shadow::Raised</enum>
-            </property>
-            <layout class="QVBoxLayout" name="verticalLayout_6">
-             <item>
-              <layout class="QHBoxLayout" name="horizontalLayout_4">
-               <item>
-                <widget class="QLabel" name="label_3">
-                 <property name="font">
-                  <font>
-                   <bold>true</bold>
-                  </font>
-                 </property>
-                 <property name="text">
-                  <string>Add CSV Headers</string>
-                 </property>
-                </widget>
-               </item>
-               <item>
-                <widget class="QLineEdit" name="line_edit_csv_header">
-                 <property name="placeholderText">
-                  <string>Enter header name here (can be comma-separated)...</string>
-                 </property>
-                </widget>
-               </item>
-               <item>
-                <widget class="QPushButton" name="button_add_csv_header_to_list">
-                 <property name="toolTip">
-                  <string>Add entered CSV Header to it's listbox.</string>
-                 </property>
-                 <property name="text">
-                  <string/>
-                 </property>
-                 <property name="icon">
-                  <iconset theme="QIcon::ThemeIcon::ListAdd"/>
-                 </property>
-                </widget>
-               </item>
-              </layout>
-             </item>
-             <item>
-              <widget class="QListWidget" name="list_widget_csv_headers">
-               <property name="focusPolicy">
-                <enum>Qt::FocusPolicy::ClickFocus</enum>
-               </property>
-              </widget>
-             </item>
-            </layout>
-           </widget>
-          </item>
-          <item>
-           <layout class="QHBoxLayout" name="horizontalLayout_5">
-            <item>
-             <widget class="QLabel" name="label_4">
-              <property name="text">
-               <string>Pre-bult name:</string>
-              </property>
-             </widget>
-            </item>
-            <item>
-             <widget class="QLineEdit" name="line_edit_config_name">
-              <property name="placeholderText">
-               <string>Enter a name for the configuration...</string>
-              </property>
-             </widget>
-            </item>
-            <item>
-             <widget class="QPushButton" name="button_save_config">
-              <property name="toolTip">
-               <string>Save your configurtion with all items that are in the two listboxes.</string>
-              </property>
-              <property name="text">
-               <string>Save Config</string>
-              </property>
-             </widget>
-            </item>
-           </layout>
-          </item>
-         </layout>
-        </widget>
-       </item>
-      </layout>
-     </item>
-    </layout>
-   </item>
-   <item>
-    <layout class="QHBoxLayout" name="horizontalLayout_2">
-     <item>
-      <widget class="QPushButton" name="button_remove_selected">
-       <property name="toolTip">
-        <string>Removes the currently selected item in the focused listbox.</string>
-       </property>
-       <property name="text">
-        <string>Remove Selected</string>
-       </property>
-      </widget>
-     </item>
-     <item>
-      <widget class="QPushButton" name="button_remove_all">
-       <property name="toolTip">
-        <string>Removes all items in the focused listbox.</string>
-       </property>
-       <property name="text">
-        <string>Remove All</string>
-       </property>
-      </widget>
-     </item>
-    </layout>
-   </item>
-   <item>
-    <widget class="Line" name="line">
-     <property name="orientation">
-      <enum>Qt::Orientation::Horizontal</enum>
-     </property>
-    </widget>
-   </item>
-  </layout>
- </widget>
- <resources>
-  <include location="../../resources/qrc/xmluvation_resources.qrc"/>
- </resources>
- <connections/>
-</ui>
->>>>>>> 37d9a16d
+<?xml version="1.0" encoding="UTF-8"?>
+<ui version="4.0">
+ <class>PreBuiltXPathsManagerWidget</class>
+ <widget class="QWidget" name="PreBuiltXPathsManagerWidget">
+  <property name="windowModality">
+   <enum>Qt::WindowModality::WindowModal</enum>
+  </property>
+  <property name="geometry">
+   <rect>
+    <x>0</x>
+    <y>0</y>
+    <width>1005</width>
+    <height>675</height>
+   </rect>
+  </property>
+  <property name="windowTitle">
+   <string>PreBuilt XPaths Manager Widget</string>
+  </property>
+  <property name="windowIcon">
+   <iconset resource="../../resources/qrc/xmluvation_resources.qrc">
+    <normaloff>:/icons/xml_256px.ico</normaloff>:/icons/xml_256px.ico</iconset>
+  </property>
+  <property name="toolTip">
+   <string>Removes the all items in the focused listbox.</string>
+  </property>
+  <layout class="QVBoxLayout" name="verticalLayout">
+   <item>
+    <layout class="QHBoxLayout" name="MainHorLayout">
+     <item>
+      <layout class="QVBoxLayout" name="LeftSide">
+       <item>
+        <widget class="QGroupBox" name="groupBox_pre_built_xpaths_main">
+         <property name="title">
+          <string>Edit Pre-built XPaths</string>
+         </property>
+         <layout class="QVBoxLayout" name="verticalLayout_2">
+          <item>
+           <widget class="QLabel" name="label_9">
+            <property name="text">
+             <string>Here you can edit the custom pre-built configuration for the autofill:</string>
+            </property>
+           </widget>
+          </item>
+          <item>
+           <layout class="QHBoxLayout" name="horizontalLayout">
+            <item>
+             <widget class="QLabel" name="lable_pre_built_xpaths">
+              <property name="text">
+               <string>Select Config:</string>
+              </property>
+             </widget>
+            </item>
+            <item>
+             <widget class="QComboBox" name="combobox_xpath_configs">
+              <property name="sizePolicy">
+               <sizepolicy hsizetype="Expanding" vsizetype="Fixed">
+                <horstretch>0</horstretch>
+                <verstretch>0</verstretch>
+               </sizepolicy>
+              </property>
+              <property name="editable">
+               <bool>true</bool>
+              </property>
+             </widget>
+            </item>
+            <item>
+             <widget class="QPushButton" name="button_load_config">
+              <property name="toolTip">
+               <string>Load the selected configuration and fill the two listboxes.</string>
+              </property>
+              <property name="text">
+               <string>Load</string>
+              </property>
+             </widget>
+            </item>
+            <item>
+             <widget class="QPushButton" name="button_delete_config">
+              <property name="toolTip">
+               <string>Deletes the selected configurtion all it's values.</string>
+              </property>
+              <property name="text">
+               <string>Delete</string>
+              </property>
+             </widget>
+            </item>
+           </layout>
+          </item>
+          <item>
+           <widget class="QFrame" name="frame_3">
+            <property name="frameShape">
+             <enum>QFrame::Shape::StyledPanel</enum>
+            </property>
+            <property name="frameShadow">
+             <enum>QFrame::Shadow::Raised</enum>
+            </property>
+            <layout class="QVBoxLayout" name="verticalLayout_8">
+             <item>
+              <widget class="QLabel" name="label_7">
+               <property name="font">
+                <font>
+                 <bold>true</bold>
+                </font>
+               </property>
+               <property name="text">
+                <string>Edit XPath Expressions</string>
+               </property>
+              </widget>
+             </item>
+             <item>
+              <widget class="QListWidget" name="list_widget_edit_xpath_expressions">
+               <property name="focusPolicy">
+                <enum>Qt::FocusPolicy::ClickFocus</enum>
+               </property>
+              </widget>
+             </item>
+            </layout>
+           </widget>
+          </item>
+          <item>
+           <widget class="Line" name="line_3">
+            <property name="orientation">
+             <enum>Qt::Orientation::Horizontal</enum>
+            </property>
+           </widget>
+          </item>
+          <item>
+           <widget class="QFrame" name="frame_4">
+            <property name="frameShape">
+             <enum>QFrame::Shape::StyledPanel</enum>
+            </property>
+            <property name="frameShadow">
+             <enum>QFrame::Shadow::Raised</enum>
+            </property>
+            <layout class="QVBoxLayout" name="verticalLayout_4">
+             <item>
+              <widget class="QLabel" name="label_8">
+               <property name="font">
+                <font>
+                 <bold>true</bold>
+                </font>
+               </property>
+               <property name="text">
+                <string>Edit CSV Headers</string>
+               </property>
+              </widget>
+             </item>
+             <item>
+              <widget class="QListWidget" name="list_widget_edit_csv_headers">
+               <property name="focusPolicy">
+                <enum>Qt::FocusPolicy::ClickFocus</enum>
+               </property>
+              </widget>
+             </item>
+            </layout>
+           </widget>
+          </item>
+          <item>
+           <widget class="QPushButton" name="button_save_changes">
+            <property name="toolTip">
+             <string>Save changes that you made to the two listboxes.</string>
+            </property>
+            <property name="text">
+             <string>Save Changes</string>
+            </property>
+           </widget>
+          </item>
+          <item>
+           <widget class="QPushButton" name="button_open_config_directory">
+            <property name="text">
+             <string>Open Config Directory</string>
+            </property>
+           </widget>
+          </item>
+         </layout>
+        </widget>
+       </item>
+      </layout>
+     </item>
+     <item>
+      <layout class="QVBoxLayout" name="RightSide">
+       <item>
+        <widget class="QGroupBox" name="groupBox">
+         <property name="title">
+          <string>Create pre-built XPaths</string>
+         </property>
+         <layout class="QVBoxLayout" name="verticalLayout_7">
+          <item>
+           <widget class="QLabel" name="label">
+            <property name="text">
+             <string>Here you can create your own pre-built autofill configuration:</string>
+            </property>
+            <property name="alignment">
+             <set>Qt::AlignmentFlag::AlignLeading|Qt::AlignmentFlag::AlignLeft|Qt::AlignmentFlag::AlignVCenter</set>
+            </property>
+           </widget>
+          </item>
+          <item>
+           <widget class="QFrame" name="frame">
+            <property name="frameShape">
+             <enum>QFrame::Shape::StyledPanel</enum>
+            </property>
+            <property name="frameShadow">
+             <enum>QFrame::Shadow::Raised</enum>
+            </property>
+            <layout class="QVBoxLayout" name="verticalLayout_3">
+             <item>
+              <layout class="QHBoxLayout" name="horizontalLayout_3">
+               <item>
+                <widget class="QLabel" name="label_2">
+                 <property name="font">
+                  <font>
+                   <bold>true</bold>
+                  </font>
+                 </property>
+                 <property name="text">
+                  <string>Add XPaths Expressions</string>
+                 </property>
+                </widget>
+               </item>
+               <item>
+                <widget class="QLineEdit" name="line_edit_xpath_expression">
+                 <property name="placeholderText">
+                  <string>Enter a Xpath Expression here...</string>
+                 </property>
+                </widget>
+               </item>
+               <item>
+                <widget class="QPushButton" name="button_add_xpath_to_list">
+                 <property name="toolTip">
+                  <string>Add entered XPath Expression to it's listbox.</string>
+                 </property>
+                 <property name="text">
+                  <string/>
+                 </property>
+                 <property name="icon">
+                  <iconset theme="QIcon::ThemeIcon::ListAdd"/>
+                 </property>
+                </widget>
+               </item>
+              </layout>
+             </item>
+             <item>
+              <widget class="QListWidget" name="list_widget_xpath_expressions">
+               <property name="focusPolicy">
+                <enum>Qt::FocusPolicy::ClickFocus</enum>
+               </property>
+              </widget>
+             </item>
+            </layout>
+           </widget>
+          </item>
+          <item>
+           <widget class="Line" name="line_2">
+            <property name="orientation">
+             <enum>Qt::Orientation::Horizontal</enum>
+            </property>
+           </widget>
+          </item>
+          <item>
+           <widget class="QFrame" name="frame_2">
+            <property name="frameShape">
+             <enum>QFrame::Shape::StyledPanel</enum>
+            </property>
+            <property name="frameShadow">
+             <enum>QFrame::Shadow::Raised</enum>
+            </property>
+            <layout class="QVBoxLayout" name="verticalLayout_6">
+             <item>
+              <layout class="QHBoxLayout" name="horizontalLayout_4">
+               <item>
+                <widget class="QLabel" name="label_3">
+                 <property name="font">
+                  <font>
+                   <bold>true</bold>
+                  </font>
+                 </property>
+                 <property name="text">
+                  <string>Add CSV Headers</string>
+                 </property>
+                </widget>
+               </item>
+               <item>
+                <widget class="QLineEdit" name="line_edit_csv_header">
+                 <property name="placeholderText">
+                  <string>Enter header name here (can be comma-separated)...</string>
+                 </property>
+                </widget>
+               </item>
+               <item>
+                <widget class="QPushButton" name="button_add_csv_header_to_list">
+                 <property name="toolTip">
+                  <string>Add entered CSV Header to it's listbox.</string>
+                 </property>
+                 <property name="text">
+                  <string/>
+                 </property>
+                 <property name="icon">
+                  <iconset theme="QIcon::ThemeIcon::ListAdd"/>
+                 </property>
+                </widget>
+               </item>
+              </layout>
+             </item>
+             <item>
+              <widget class="QListWidget" name="list_widget_csv_headers">
+               <property name="focusPolicy">
+                <enum>Qt::FocusPolicy::ClickFocus</enum>
+               </property>
+              </widget>
+             </item>
+            </layout>
+           </widget>
+          </item>
+          <item>
+           <layout class="QHBoxLayout" name="horizontalLayout_5">
+            <item>
+             <widget class="QLabel" name="label_4">
+              <property name="text">
+               <string>Pre-bult name:</string>
+              </property>
+             </widget>
+            </item>
+            <item>
+             <widget class="QLineEdit" name="line_edit_config_name">
+              <property name="placeholderText">
+               <string>Enter a name for the configuration...</string>
+              </property>
+             </widget>
+            </item>
+            <item>
+             <widget class="QPushButton" name="button_save_config">
+              <property name="toolTip">
+               <string>Save your configurtion with all items that are in the two listboxes.</string>
+              </property>
+              <property name="text">
+               <string>Save Config</string>
+              </property>
+             </widget>
+            </item>
+           </layout>
+          </item>
+         </layout>
+        </widget>
+       </item>
+      </layout>
+     </item>
+    </layout>
+   </item>
+   <item>
+    <layout class="QHBoxLayout" name="horizontalLayout_2">
+     <item>
+      <widget class="QPushButton" name="button_remove_selected">
+       <property name="toolTip">
+        <string>Removes the currently selected item in the focused listbox.</string>
+       </property>
+       <property name="text">
+        <string>Remove Selected</string>
+       </property>
+      </widget>
+     </item>
+     <item>
+      <widget class="QPushButton" name="button_remove_all">
+       <property name="toolTip">
+        <string>Removes all items in the focused listbox.</string>
+       </property>
+       <property name="text">
+        <string>Remove All</string>
+       </property>
+      </widget>
+     </item>
+    </layout>
+   </item>
+   <item>
+    <widget class="Line" name="line">
+     <property name="orientation">
+      <enum>Qt::Orientation::Horizontal</enum>
+     </property>
+    </widget>
+   </item>
+  </layout>
+ </widget>
+ <resources>
+  <include location="../../resources/qrc/xmluvation_resources.qrc"/>
+ </resources>
+ <connections/>
+</ui>