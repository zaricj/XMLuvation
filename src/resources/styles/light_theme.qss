--- conflicted
+++ resolved
@@ -1,526 +1,274 @@
-<<<<<<< HEAD
-QWidget {
-	background-color: #FFFFFF;
-    color: #2C2C2C;
-    font-family: 'Segoe UI', 'Helvetica Neue', 'Helvetica', 'Arial', sans-serif;
-    font-size: 10pt;
-}
-
-QMenuBar {
-	background-color: #F5F5F5;
-	padding: 4px;
-}
-
-QMenuBar::item:selected {
-	background-color: #5B7FCC;
-	border-radius: 4px;
-	color: #FFFFFF;
-}
-
-QMenu {
-	background-color: #FFFFFF;
-	border: 1px solid #D0D0D0;
-    color: #2C2C2C;
-    border-radius: 4px;
-}
-
-QMenu::item:selected {
-	background-color: #5B7FCC;
-	color: #FFFFFF;
-}
-
-QPushButton {
-	background-color: #E8E8E8;
-	color: #2C2C2C;
-	font: bold;
-    padding: 3px 6px;
-    border-radius: 4px;
-	border: 1px solid #C0C0C0;
-}
-
-QPushButton:hover {
-    background-color: #5B7FCC;
-    border: 1px solid #4A6BB5;
-	color: #FFFFFF;
-}
-
-QPushButton:pressed {
-    background-color: #4A6BB5;
-	color: #FFFFFF;
-}
-
-QPushButton:disabled {
-    background-color: #E8E8E8;
-    border: 1px solid #C0C0C0;
-    color: #999999;
-}
-
-QLineEdit {
-    background-color: #F5F5F5;
-    border: 1px solid #C0C0C0;
-    padding: 3px;
-    border-radius: 4px;
-    selection-background-color: #5B7FCC;
-    selection-color: #FFFFFF;
-}
-
-QLineEdit:focus {
-    border: 1px solid #5B7FCC;
-}
-
-QComboBox,
-QTextEdit {
-	background-color: #F5F5F5;
-	border: 1px solid #C0C0C0;
-	padding: 2px 3px;
-	border-radius: 6px;
-}
-
-QLabel#statusbar_xpath_expressions {
-	background-color: #F5F5F5;
-	border: 1px solid #C0C0C0;
-	color: #1763d3;
-	font: bold;
-}
-
-QLabel#statusbar_xml_files_count {
-	background-color: #F5F5F5;
-	border: 1px solid #C0C0C0;
-	color: #1763d3;
-	font: bold;
-}
-
-QLabel#label_file_processing {
-	background-color: #F5F5F5;
-	border: 1px solid #C0C0C0;
-	color: #1763d3;
-	font: bold;
-}
-
-QListWidget {
-	background-color: #F5F5F5;
-	border: 1px solid #C0C0C0;
-	border-radius: 6px;
-}
-
-QListWidget::item {
-	height: 26px;
-}
-
-QListWidget::item:selected {
-	background-color: #5B7FCC;
-	color: #FFFFFF;
-}
-
-QComboBox::drop-down {
-	border: none;
-	background-color: #5B7FCC;
-	width: 20px;
-	border-top-right-radius: 6px;
-	border-bottom-right-radius: 6px;
-	image: url(:/images/dropdown_arrow_dark_14x14.png);
-}
-
-QComboBox:disabled {
-	background-color: #D0D0D0;
-}
-
-QComboBox::drop-down:disabled {
-	border: none;
-	background-color: #A0A0A0;
-}
-
-QTabWidget::pane {
-	border: 1px solid #D0D0D0;
-	border-radius: 6px;
-}
-
-QTabBar::tab {
-	background-color: #F5F5F5;
-	border: 1px solid #D0D0D0;
-	padding: 8px 14px;
-	border-radius: 6px;
-	margin: 0 2px;
-}
-
-QTabBar::tab:selected {
-	background-color: #5B7FCC;
-	color: #FFFFFF;
-}
-
-QTableView {
-	background-color: #F5F5F5;
-}
-
-QGroupBox {
-	border: 1px solid #D0D0D0;
-	border-radius: 6px;
-	margin-top: 10px;
-	padding: 10px;
-	font: bold;
-}
-
-QGroupBox::title {
-	subcontrol-origin: margin;
-	subcontrol-position: top left;
-	left: 12px;
-	padding: 0 6px;
-}
-
-QRadioButton {
-	spacing: 6px;
-}
-
-QRadioButton::indicator {
-	width: 16px;
-	height: 16px;
-}
-
-QRadioButton:disabled {
-	color: #999999;
-}
-
-QRadioButton::indicator:unchecked {
-	image: url(:/images/radiobutton_unchecked_dark_64x64.png);
-}
-
-QRadioButton::indicator:checked {
-	image: url(:/images/radiobutton_dark_64x64.png);
-}
-
-QScrollBar:vertical {
-	border: none;
-	background: #F5F5F5;
-	width: 12px;
-	margin: 4px;
-	border-radius: 6px;
-}
-
-QScrollBar::handle:vertical {
-	background: #C0C0C0;
-	min-height: 20px;
-	border-radius: 6px;
-}
-
-QScrollBar::add-line:vertical,
-QScrollBar::sub-line:vertical {
-	height: 0px;
-}
-
-/* Progress Bar */
-QProgressBar {
-	background-color: #F5F5F5;
-	border: 1px solid #C0C0C0;
-	border-radius: 6px;
-	text-align: center;
-	color: #2C2C2C;
-	padding: 2px;
-}
-
-QProgressBar::chunk {
-	background-color: #3063CF;
-}
-
-/* CheckBox */
-QCheckBox {
-	spacing: 6px;
-}
-
-QCheckBox::indicator {
-	width: 16px;
-	height: 16px;
-	border-radius: 4px;
-	background-color: #FFFFFF;
-	border: 1px solid #C0C0C0;
-}
-
-QCheckBox::indicator:checked {
-    background-color: #5B7FCC;
-    border: 1px solid #4A6BB5;
-	image: url(:/images/checkmark_white_48x48.png);
-}
-
-QCheckBox::indicator:unchecked {
-	background-color: #FFFFFF;
-	border: 1px solid #C0C0C0;
-	image: none;
-}
-
-QComboBox:hover,QAbstractSpinBox:hover,QLineEdit:hover,QTextEdit:hover,QPlainTextEdit:hover,QAbstractView:hover,QTreeView:hover {
-    border: 1px solid #5B7FCC;
-=======
-QWidget {
-	background-color: #FFFFFF;
-    color: #2C2C2C;
-    font-family: 'Segoe UI', 'Helvetica Neue', 'Helvetica', 'Arial', sans-serif;
-    font-size: 10pt;
-}
-
-QMenuBar {
-	background-color: #F5F5F5;
-	padding: 4px;
-}
-
-QMenuBar::item:selected {
-	background-color: #5B7FCC;
-	border-radius: 4px;
-	color: #FFFFFF;
-}
-
-QMenu {
-	background-color: #FFFFFF;
-	border: 1px solid #D0D0D0;
-    color: #2C2C2C;
-    border-radius: 4px;
-}
-
-QMenu::item:selected {
-	background-color: #5B7FCC;
-	color: #FFFFFF;
-}
-
-QPushButton {
-	background-color: #E8E8E8;
-	color: #2C2C2C;
-	font: bold;
-    padding: 4px 6px;
-    border-radius: 4px;
-	border: 1px solid #C0C0C0;
-}
-
-QPushButton:hover {
-    background-color: #5B7FCC;
-    border: 1px solid #4A6BB5;
-	color: #FFFFFF;
-}
-
-QPushButton:pressed {
-    background-color: #4A6BB5;
-	color: #FFFFFF;
-}
-
-QPushButton:disabled {
-    background-color: #E8E8E8;
-    border: 1px solid #C0C0C0;
-    color: #999999;
-}
-
-QLineEdit {
-    background-color: #F5F5F5;
-    border: 1px solid #C0C0C0;
-    padding: 3px;
-    border-radius: 4px;
-    selection-background-color: #5B7FCC;
-    selection-color: #FFFFFF;
-}
-
-QLineEdit:focus {
-    border: 1px solid #5B7FCC;
-}
-
-QComboBox,
-QTextEdit {
-	background-color: #F5F5F5;
-	border: 1px solid #C0C0C0;
-	padding: 2px 3px;
-	border-radius: 6px;
-}
-
-QLabel#statusbar_xpath_expressions {
-	background-color: #F5F5F5;
-	border: 1px solid #C0C0C0;
-	color: #1763d3;
-	font: bold;
-}
-
-QLabel#statusbar_xml_files_count {
-	background-color: #F5F5F5;
-	border: 1px solid #C0C0C0;
-	color: #1763d3;
-	font: bold;
-}
-
-QLabel#label_file_processing {
-	background-color: #F5F5F5;
-	border: 1px solid #C0C0C0;
-	border-radius: 6px;
-	padding: 2px;
-	height: 14px;
-	color: #1763d3;
-	font: bold;
-}
-
-QListWidget {
-	background-color: #F5F5F5;
-	border: 1px solid #C0C0C0;
-	border-radius: 6px;
-}
-
-QListWidget::item {
-	height: 26px;
-}
-
-QListWidget::item:selected {
-	background-color: #5B7FCC;
-	color: #FFFFFF;
-}
-
-QComboBox::drop-down {
-	border: none;
-	background-color: #5B7FCC;
-	width: 20px;
-	border-top-right-radius: 6px;
-	border-bottom-right-radius: 6px;
-	image: url(:/images/dropdown_arrow_dark_14x14.png);
-}
-
-QComboBox:disabled {
-	background-color: #D0D0D0;
-}
-
-QComboBox::drop-down:disabled {
-	border: none;
-	background-color: #A0A0A0;
-}
-
-QTabWidget::pane {
-	border: 1px solid #D0D0D0;
-	border-radius: 6px;
-}
-
-QTabBar::tab {
-	background-color: #F5F5F5;
-	border: 1px solid #D0D0D0;
-	padding: 8px 14px;
-	border-radius: 6px;
-	margin: 0 2px;
-}
-
-QTabBar::tab:selected {
-	background-color: #5B7FCC;
-	color: #FFFFFF;
-}
-
-QTableView {
-	background-color: #F5F5F5;
-}
-
-QGroupBox {
-	border: 1px solid #D0D0D0;
-	border-radius: 6px;
-	margin-top: 10px;
-	padding: 10px;
-	font: bold;
-}
-
-QGroupBox::title {
-	subcontrol-origin: margin;
-	subcontrol-position: top left;
-	left: 12px;
-	padding: 0 6px;
-}
-
-QGroupBox::indicator {
-	width: 12px;
-	height: 12px;
-	border-radius: 4px;
-	background-color: #FFFFFF;
-	border: 1px solid #C0C0C0;
-}
-
-QGroupBox::indicator:unchecked {
-	background-color: #FFFFFF;
-	border: 1px solid #C0C0C0;
-	image: none;
-}
-
-QGroupBox::indicator:checked {
-    background-color: #5B7FCC;
-    border: 1px solid #4A6BB5;
-	image: url(:/images/checkmark_white_48x48.png);
-}
-
-QRadioButton {
-	spacing: 6px;
-}
-
-QRadioButton::indicator {
-	width: 16px;
-	height: 16px;
-}
-
-QRadioButton:disabled {
-	color: #999999;
-}
-
-QRadioButton::indicator:unchecked {
-	image: url(:/images/radiobutton_unchecked_dark_64x64.png);
-}
-
-QRadioButton::indicator:checked {
-	image: url(:/images/radiobutton_dark_64x64.png);
-}
-
-QScrollBar:vertical {
-	border: none;
-	background: #F5F5F5;
-	width: 12px;
-	margin: 4px;
-	border-radius: 6px;
-}
-
-QScrollBar::handle:vertical {
-	background: #C0C0C0;
-	min-height: 20px;
-	border-radius: 6px;
-}
-
-QScrollBar::add-line:vertical,
-QScrollBar::sub-line:vertical {
-	height: 0px;
-}
-
-/* Progress Bar */
-QProgressBar {
-	background-color: #F5F5F5;
-	border: 1px solid #C0C0C0;
-	border-radius: 6px;
-	height: 18px;
-	text-align: center;
-	color: #2C2C2C;
-	padding: 2px;
-}
-
-QProgressBar::chunk {
-	background-color: #3063CF;
-}
-
-/* CheckBox */
-QCheckBox {
-	spacing: 6px;
-}
-
-QCheckBox::indicator {
-	width: 16px;
-	height: 16px;
-	border-radius: 4px;
-	background-color: #FFFFFF;
-	border: 1px solid #C0C0C0;
-}
-
-QCheckBox::indicator:checked {
-    background-color: #5B7FCC;
-    border: 1px solid #4A6BB5;
-	image: url(:/images/checkmark_white_48x48.png);
-}
-
-QCheckBox::indicator:unchecked {
-	background-color: #FFFFFF;
-	border: 1px solid #C0C0C0;
-	image: none;
-}
-
-QComboBox:hover,QAbstractSpinBox:hover,QLineEdit:hover,QTextEdit:hover,QPlainTextEdit:hover,QAbstractView:hover,QTreeView:hover {
-    border: 1px solid #5B7FCC;
->>>>>>> 37d9a16d
+QWidget {
+	background-color: #FFFFFF;
+    color: #2C2C2C;
+    font-family: 'Segoe UI', 'Helvetica Neue', 'Helvetica', 'Arial', sans-serif;
+    font-size: 10pt;
+}
+
+QMenuBar {
+	background-color: #F5F5F5;
+	padding: 4px;
+}
+
+QMenuBar::item:selected {
+	background-color: #5B7FCC;
+	border-radius: 4px;
+	color: #FFFFFF;
+}
+
+QMenu {
+	background-color: #FFFFFF;
+	border: 1px solid #D0D0D0;
+    color: #2C2C2C;
+    border-radius: 4px;
+}
+
+QMenu::item:selected {
+	background-color: #5B7FCC;
+	color: #FFFFFF;
+}
+
+QPushButton {
+	background-color: #E8E8E8;
+	color: #2C2C2C;
+	font: bold;
+    padding: 4px 6px;
+    border-radius: 4px;
+	border: 1px solid #C0C0C0;
+}
+
+QPushButton:hover {
+    background-color: #5B7FCC;
+    border: 1px solid #4A6BB5;
+	color: #FFFFFF;
+}
+
+QPushButton:pressed {
+    background-color: #4A6BB5;
+	color: #FFFFFF;
+}
+
+QPushButton:disabled {
+    background-color: #E8E8E8;
+    border: 1px solid #C0C0C0;
+    color: #999999;
+}
+
+QLineEdit {
+    background-color: #F5F5F5;
+    border: 1px solid #C0C0C0;
+    padding: 3px;
+    border-radius: 4px;
+    selection-background-color: #5B7FCC;
+    selection-color: #FFFFFF;
+}
+
+QLineEdit:focus {
+    border: 1px solid #5B7FCC;
+}
+
+QComboBox,
+QTextEdit {
+	background-color: #F5F5F5;
+	border: 1px solid #C0C0C0;
+	padding: 2px 3px;
+	border-radius: 6px;
+}
+
+QLabel#statusbar_xpath_expressions {
+	background-color: #F5F5F5;
+	border: 1px solid #C0C0C0;
+	color: #1763d3;
+	font: bold;
+}
+
+QLabel#statusbar_xml_files_count {
+	background-color: #F5F5F5;
+	border: 1px solid #C0C0C0;
+	color: #1763d3;
+	font: bold;
+}
+
+QLabel#label_file_processing {
+	background-color: #F5F5F5;
+	border: 1px solid #C0C0C0;
+	border-radius: 6px;
+	padding: 2px;
+	height: 14px;
+	color: #1763d3;
+	font: bold;
+}
+
+QListWidget {
+	background-color: #F5F5F5;
+	border: 1px solid #C0C0C0;
+	border-radius: 6px;
+}
+
+QListWidget::item {
+	height: 26px;
+}
+
+QListWidget::item:selected {
+	background-color: #5B7FCC;
+	color: #FFFFFF;
+}
+
+QComboBox::drop-down {
+	border: none;
+	background-color: #5B7FCC;
+	width: 20px;
+	border-top-right-radius: 6px;
+	border-bottom-right-radius: 6px;
+	image: url(:/images/dropdown_arrow_dark_14x14.png);
+}
+
+QComboBox:disabled {
+	background-color: #D0D0D0;
+}
+
+QComboBox::drop-down:disabled {
+	border: none;
+	background-color: #A0A0A0;
+}
+
+QTabWidget::pane {
+	border: 1px solid #D0D0D0;
+	border-radius: 6px;
+}
+
+QTabBar::tab {
+	background-color: #F5F5F5;
+	border: 1px solid #D0D0D0;
+	padding: 8px 14px;
+	border-radius: 6px;
+	margin: 0 2px;
+}
+
+QTabBar::tab:selected {
+	background-color: #5B7FCC;
+	color: #FFFFFF;
+}
+
+QTableView {
+	background-color: #F5F5F5;
+}
+
+QGroupBox {
+	border: 1px solid #D0D0D0;
+	border-radius: 6px;
+	margin-top: 10px;
+	padding: 10px;
+	font: bold;
+}
+
+QGroupBox::title {
+	subcontrol-origin: margin;
+	subcontrol-position: top left;
+	left: 12px;
+	padding: 0 6px;
+}
+
+QGroupBox::indicator {
+	width: 12px;
+	height: 12px;
+	border-radius: 4px;
+	background-color: #FFFFFF;
+	border: 1px solid #C0C0C0;
+}
+
+QGroupBox::indicator:unchecked {
+	background-color: #FFFFFF;
+	border: 1px solid #C0C0C0;
+	image: none;
+}
+
+QGroupBox::indicator:checked {
+    background-color: #5B7FCC;
+    border: 1px solid #4A6BB5;
+	image: url(:/images/checkmark_white_48x48.png);
+}
+
+QRadioButton {
+	spacing: 6px;
+}
+
+QRadioButton::indicator {
+	width: 16px;
+	height: 16px;
+}
+
+QRadioButton:disabled {
+	color: #999999;
+}
+
+QRadioButton::indicator:unchecked {
+	image: url(:/images/radiobutton_unchecked_dark_64x64.png);
+}
+
+QRadioButton::indicator:checked {
+	image: url(:/images/radiobutton_dark_64x64.png);
+}
+
+QScrollBar:vertical {
+	border: none;
+	background: #F5F5F5;
+	width: 12px;
+	margin: 4px;
+	border-radius: 6px;
+}
+
+QScrollBar::handle:vertical {
+	background: #C0C0C0;
+	min-height: 20px;
+	border-radius: 6px;
+}
+
+QScrollBar::add-line:vertical,
+QScrollBar::sub-line:vertical {
+	height: 0px;
+}
+
+/* Progress Bar */
+QProgressBar {
+	background-color: #F5F5F5;
+	border: 1px solid #C0C0C0;
+	border-radius: 6px;
+	height: 18px;
+	text-align: center;
+	color: #2C2C2C;
+	padding: 2px;
+}
+
+QProgressBar::chunk {
+	background-color: #3063CF;
+}
+
+/* CheckBox */
+QCheckBox {
+	spacing: 6px;
+}
+
+QCheckBox::indicator {
+	width: 16px;
+	height: 16px;
+	border-radius: 4px;
+	background-color: #FFFFFF;
+	border: 1px solid #C0C0C0;
+}
+
+QCheckBox::indicator:checked {
+    background-color: #5B7FCC;
+    border: 1px solid #4A6BB5;
+	image: url(:/images/checkmark_white_48x48.png);
+}
+
+QCheckBox::indicator:unchecked {
+	background-color: #FFFFFF;
+	border: 1px solid #C0C0C0;
+	image: none;
+}
+
+QComboBox:hover,QAbstractSpinBox:hover,QLineEdit:hover,QTextEdit:hover,QPlainTextEdit:hover,QAbstractView:hover,QTreeView:hover {
+    border: 1px solid #5B7FCC;
 }