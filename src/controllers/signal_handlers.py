<<<<<<< HEAD
# File: modules/signal_handlers.py
import webbrowser
import datetime
import os
from PySide6.QtWidgets import (
    QMenu,
    QFileDialog,
    QMessageBox,
    QLineEdit,
    QTextEdit
    
)
from PySide6.QtGui import QAction, QShortcut, QKeySequence, QDesktopServices, QIcon
from PySide6.QtCore import (
    Qt,
    Slot,
    QUrl,
    QFile,
    QPoint,
    QIODevice,
    QTextStream

)

from typing import List, TYPE_CHECKING
from gui.main.XMLuvation_ui import Ui_MainWindow

if TYPE_CHECKING:
    from PySide6.QtCore import QSettings
    from controllers.state_controller import ComboboxStateHandler
    from modules.config_handler import ConfigHandler

class SignalHandlerMixin:
    """Mixin class to handle all signal connections and slot methods"""
    # Type hints for attributes accessed in this mixin
    ui: Ui_MainWindow
    xpath_filters: List[str]
    recent_xpath_expressions: List[str]
    settings: 'QSettings'
    cb_state_controller: 'ComboboxStateHandler'
    set_max_threads: int
    current_theme: str
    config_handler: "ConfigHandler"
    theme_icon: QIcon
    
    def __init__(self):
        super().__init__()
        self._current_xml_parser = None
        self._current_csv_exporter = None
        self._current_xpath_builder = None
        
    def connect_menu_bar_actions(self):
        """Connect all menu bar actions to their handlers."""
        # Add theme action to Menu Bar at the far right
        self.toggle_theme_action = self.ui.menu_bar.addAction(self.theme_icon, "Toggle Theme")
        self.ui.exit_action.triggered.connect(self.close)
        self.ui.clear_recent_xpath_expressions_action.triggered.connect(self.on_clearRecentXpathExpressions)
        self.ui.open_input_action.triggered.connect(self.on_openInputDirectory)
        self.ui.open_output_action.triggered.connect(self.on_openOutputDirectory)
        self.ui.open_csv_conversion_input_action.triggered.connect(self.on_openCSVConversionInputDirectory)
        self.ui.open_paths_manager.triggered.connect(self.on_openPathsManager)
        self.ui.open_pre_built_xpaths_manager_action.triggered.connect(self.on_openPrebuiltXPathsManager)
        self.ui.xpath_help_action.triggered.connect(self.on_xpathHelp)
        self.toggle_theme_action.triggered.connect(self.on_changeTheme)
        self.ui.prompt_on_exit_action.checkableChanged.connect(self.on_PromptOnExitChecked)

        # Connect recent xpath expressions menu
        for action in self.ui.recent_xpath_expressions_menu.actions():
            action.triggered.connect(
                lambda checked, exp=action.text(): self.on_setXPathExpressionInInput(exp)
            )

    def connect_ui_events(self):
        """Connect all UI element events to their handlers."""
        
        # ===== Handle custom context menus ===== #
        # Connect context menu signals
        self.ui.list_widget_main_xpath_expressions.customContextMenuRequested.connect(self.on_showXPathContextMenu)
        self.ui.text_edit_xml_output.customContextMenuRequested.connect(self.on_showXMLOutputContextMenu)
        
        # Context menu signals for program output and csv output
        self.ui.text_edit_program_output.customContextMenuRequested.connect(self.on_contextMenuEventProgramOutput)
        self.ui.text_edit_csv_output.customContextMenuRequested.connect(self.on_contextMenuEventCSVOutput)
        
        # ======================================= #
        
        # Keyboard shortcuts
        self.shortcut_find = QShortcut(
            QKeySequence(Qt.Modifier.CTRL | Qt.Key.Key_F), self
        )
        self.shortcut_find.activated.connect(self.on_toggleXMLOutputSearchWidgets)

        # Line Edit events
        self.ui.line_edit_xml_folder_path_input.textChanged.connect(self.on_XMLFolderPathChanged)
        self.ui.line_edit_profile_cleanup_csv_file_path.textChanged.connect(self.on_CSVProfileCleanupInputChanged)

        # ComboBox events
        self.ui.combobox_tag_names.currentTextChanged.connect(self.cb_state_controller.on_tag_name_changed)
        self.ui.combobox_attribute_names.currentTextChanged.connect(self.cb_state_controller.on_attribute_name_changed)

        # Button events
        self.ui.button_pass_csv_to_converter.linkActivated.connect(self.on_passCSVFilePathToConverter)
        self.ui.button_browse_xml_folder.clicked.connect(self.on_browseXMLFolder)
        self.ui.button_read_xml.clicked.connect(self.on_readXMLFile)
        self.ui.button_browse_csv.clicked.connect(self.on_browseCSVOutput)
        self.ui.button_build_xpath.clicked.connect(self.on_buildXPathExpression)
        self.ui.button_add_xpath_to_list.clicked.connect(self.on_addXPathToList)
        self.ui.button_start_csv_export.clicked.connect(self.on_startCSVSearch)
        self.ui.button_abort_csv_export.clicked.connect(self.on_stopCSVSearch)
        self.ui.button_browse_csv_conversion_path_input.clicked.connect(self.on_browseCSVConversionInput)
        self.ui.button_csv_conversion_convert.clicked.connect(self.on_convertCSVFile)
        self.ui.button_profile_cleanup_browse_csv_file_path.clicked.connect(self.on_browseProfileCleanupCSV)
        self.ui.button_profile_cleanup_browse_folder_path.clicked.connect(self.on_browseProfileCleanupFolder)
        self.ui.button_profile_cleanup_cleanup_start.clicked.connect(self.on_startProfileCleanup)
        self.ui.button_drop_csv_header.clicked.connect(self.on_dropCurrentCSVHeader)
        self.ui.button_find_next.clicked.connect(self.on_XMLOutputSearchNext)
        self.ui.button_find_previous.clicked.connect(self.on_XMLOutputSearchPrevious)
        self.ui.button_csv_conversion_open_file.clicked.connect(self.on_OpenConvertedFile)

        # CheckBox events
        self.ui.checkbox_write_index_column.toggled.connect(self.on_writeIndexCheckBoxToggled)
        self.ui.checkbox_group_matches.toggled.connect(self.on_groupMatchesCheckBoxToggled)

    # ============= SLOT METHODS =============
    
    # === Message Box Slots ===
    @Slot(str, str)
    def handle_critical_message(self, title: str, message: str):
        """Show critical message dialog."""
        QMessageBox.critical(self, title, message)

    @Slot(str, str)
    def handle_info_message(self, title: str, message: str):
        """Show information message dialog."""
        QMessageBox.information(self, title, message)

    @Slot(str, str)
    def handle_warning_message(self, title: str, message: str):
        """Show warning message dialog."""
        QMessageBox.warning(self, title, message)

    # === Progress and Output Slots ===
    @Slot(int)
    def handle_progress_bar_update(self, progress: int):
        """Handle progress bar updates."""
        self.ui.progressbar_main.setValue(progress)

    @Slot(str)
    def handle_program_output_append(self, message: str):
        """Handle QTextEdit progress updates with append."""
        self.ui.text_edit_program_output.append(message)

    @Slot(str)
    def handle_program_output_set_text(self, message: str):
        """Handle QTextEdit progress updates with setText."""
        self.ui.text_edit_program_output.setText(message)

    @Slot(str)
    def handle_csv_tab_output_append(self, message: str):
        """Handle CSV tab QTextEdit progress updates with append."""
        self.ui.text_edit_csv_output.append(message)

    @Slot(str)
    def handle_csv_tab_output_set_text(self, message: str):
        """Handle CSV tab QTextEdit progress updates with setText."""
        self.ui.text_edit_csv_output.setText(message)
        
    @Slot(str)
    def handler_set_converted_file_path(self, file_path: str):
        """Set the file path of the converted file in the "Open File" QLineEdit."""
        self.ui.line_edit_csv_conversion_open_file_path.setText(file_path)

    @Slot(str)
    def handle_file_processing_label(self, message: str):
        """Handle QLabel progress updates for file processing."""
        self.ui.label_file_processing.setText(message)

    # === Specific Feature Slots ===
    @Slot(int)
    def handle_csv_column_dropped(self, index: int):
        """Handle CSV column drop completion."""
        self.ui.combobox_csv_headers.removeItem(index)

    @Slot(dict)
    def handle_xml_parsing_finished(self, result: dict):
        """Handle XML parsing completion."""
        try:
            from modules.xml_parser import set_xml_content_to_widget

            xml_content = result.get("xml_string", "")
            # Add highlighter for XML files then add to QTextEdit
            set_xml_content_to_widget(self.ui.text_edit_xml_output, xml_content)
            self.ui.text_edit_xml_output.setPlainText(xml_content)

            # Fill the combo boxes with unique tags and attributes
            tags = result.get("tags", [])
            attributes = result.get("attributes", [])
            tag_values = result.get("tag_values", [])
            attribute_values = result.get("attribute_values", [])

            self.ui.combobox_tag_names.clear()
            self.ui.combobox_tag_names.addItems(tags)
            self.ui.combobox_attribute_names.clear()
            self.ui.combobox_attribute_names.addItems(attributes)

            self.ui.combobox_tag_values.clear()
            self.ui.combobox_tag_values.addItems(tag_values)
            self.ui.combobox_attribute_values.clear()
            self.ui.combobox_attribute_values.addItems(attribute_values)

            # Enable ComboBoxes
            self.ui.combobox_tag_names.setDisabled(False)
            self.ui.combobox_attribute_names.setDisabled(False)
            self.ui.combobox_tag_values.setDisabled(False)
            self.ui.combobox_attribute_values.setDisabled(False)

            # Display additional info
            info_message = f"File: {result.get('file_path', 'Unknown')}\n"
            info_message += f"Root element: {result.get('root_tag', 'Unknown')}\n"
            info_message += f"Total elements: {result.get('element_count', 0)}\n"
            info_message += f"Unique tags: {len(result.get('tags', []))}\n"
            info_message += f"Encoding: {result.get('encoding', 'Unknown')}"

            # Save XML file in initialized variable
            self.current_read_xml_file = result.get("file_path")
            self.ui.text_edit_program_output.append(info_message)

            self.parsed_xml_data = result
            # Pass the new result data to the ComboBoxStateController
            self.cb_state_controller.set_parsed_data(result)

        except Exception as ex:
            message = f"An exception of type {type(ex).__name__} occurred. Arguments: {ex.args!r}"
            QMessageBox.critical(self, "Error processing parsing results", message)

    @Slot(bool)
    def handle_csv_export_started(self, state: bool):
        """Handle CSV export start state changes."""
        self.ui.button_abort_csv_export.setVisible(state)
        self.ui.label_file_processing.setVisible(state)
        self._set_ui_widgets_disabled(state)

    @Slot()
    def handle_csv_export_finished(self):
        """Handle CSV export completion."""
        self.ui.button_abort_csv_export.setVisible(False)
        self.ui.label_file_processing.setVisible(False)
        self._set_ui_widgets_disabled(False)
        self.ui.progressbar_main.reset()
        
        # Release worker reference
        if hasattr(self, '_current_csv_exporter'):
            self._current_csv_exporter = None

    # ============= CONNECTION METHODS =============

    def connect_xml_parsing_signals(self, worker):
        """Connect signals for XML parsing operations."""
        self._current_xml_parser = worker
        worker.signals.finished.connect(self.handle_xml_parsing_finished)
        worker.signals.error_occurred.connect(self.handle_critical_message)
        worker.signals.program_output_progress.connect(self.handle_program_output_append)

    def connect_xpath_builder_signals(self, worker):
        """Connect signals for XPath building operations."""
        self._current_xpath_builder = worker
        worker.signals.program_output_progress.connect(self.handle_program_output_append)
        worker.signals.error_occurred.connect(self.handle_critical_message)
        worker.signals.warning_occurred.connect(self.handle_warning_message)

    def connect_csv_export_signals(self, worker):
        """Connect signals for CSV export operations."""
        self._current_csv_exporter = worker
        worker.signals.finished.connect(self.handle_csv_export_finished)
        worker.signals.error_occurred.connect(self.handle_critical_message)
        worker.signals.info_occurred.connect(self.handle_info_message)
        worker.signals.warning_occurred.connect(self.handle_warning_message)
        worker.signals.program_output_progress_append.connect(self.handle_program_output_append)
        worker.signals.program_output_progress_set_text.connect(self.handle_program_output_set_text)
        worker.signals.file_processing_progress.connect(self.handle_file_processing_label)
        worker.signals.progressbar_update.connect(self.handle_progress_bar_update)
        worker.signals.visible_state_widget.connect(self.handle_csv_export_started)

    def connect_file_cleanup_signals(self, worker):
        """Connect signals for file cleanup operations."""
        worker.signals.error_occurred.connect(self.handle_critical_message)
        worker.signals.warning_occurred.connect(self.handle_warning_message)
        worker.signals.tab2_program_output_append.connect(self.handle_csv_tab_output_append)
        worker.signals.column_dropped_successfully.connect(self.handle_csv_column_dropped)

    def connect_csv_conversion_signals(self, worker):
        """Connect signals for CSV conversion operations."""
        worker.signals.error_occurred.connect(self.handle_critical_message)
        worker.signals.info_occurred.connect(self.handle_info_message)
        worker.signals.warning_occurred.connect(self.handle_warning_message)
        worker.signals.tab2_program_output_append.connect(self.handle_csv_tab_output_append)
        worker.signals.set_file_open_path.connect(self.handler_set_converted_file_path)

    # ============= EVENT HANDLER METHODS =============

    # === Menu Bar Event Handlers ===
    @Slot()
    def on_clearRecentXpathExpressions(self):
        """Clear recent XPath expressions."""
        reply = QMessageBox.question(
            self,
            "Clear recent XPath expressions",
            "Are you sure you want to clear the list of recent XPath expressions?",
            QMessageBox.Yes | QMessageBox.No,
            QMessageBox.No
        )
        if reply == QMessageBox.Yes:
            self.settings.remove("recent_xpath_expressions")
            self.recent_xpath_expressions = []
            self._update_recent_xpath_expressions_menu()

    @Slot()
    def on_clearOutput(self, text_edit: QTextEdit):
        """Clear selected output text edit."""
        text_edit.clear()

    @Slot()
    def on_openInputDirectory(self):
        """Open input XML folder in file explorer."""
        directory = self.ui.line_edit_xml_folder_path_input.text()
        self._open_folder_in_file_explorer(directory)

    @Slot()
    def on_openOutputDirectory(self):
        """Open output CSV folder in file explorer."""
        directory = os.path.dirname(self.ui.line_edit_csv_output_path.text()) if self.ui.line_edit_csv_output_path.text() else ""
        self._open_folder_in_file_explorer(directory)

    @Slot()
    def on_openCSVConversionInputDirectory(self):
        """Open CSV conversion input folder in file explorer."""
        directory = os.path.dirname(self.ui.line_edit_csv_conversion_path_input.text()) if self.ui.line_edit_csv_conversion_path_input.text() else ""
        self._open_folder_in_file_explorer(directory)

    @Slot() # Opens Pre-built XPaths Manager QWidget
    def on_openPrebuiltXPathsManager(self):
        from gui.widgets.modules.pre_built_xpaths_manager import PreBuiltXPathsManager
        self.w = PreBuiltXPathsManager(main_window=self)
        self.w.show()

    @Slot() # Opens Paths Manager QWidget
    def on_openPathsManager(self):
        """Open paths manager window."""
        from gui.widgets.modules.path_manager import CustomPathsManager
        self.w = CustomPathsManager(main_window=self)
        self.w.show()

    @Slot()
    def on_xpathHelp(self):
        """Open XPath help webpage."""
        webbrowser.open("https://www.w3schools.com/xml/xpath_syntax.asp")

    @Slot()
    def on_changeTheme(self):
        """Toggle application theme."""
        if self.current_theme == "dark_theme.qss":
            self.toggle_theme_action.setIcon(self.dark_mode_icon)
            self._initialize_theme_file(self.light_theme_file)
            self.current_theme = "light_theme.qss"
        else:
            self.toggle_theme_action.setIcon(self.light_mode_icon)
            self._initialize_theme_file(self.dark_theme_file)
            self.current_theme = "dark_theme.qss"
            
    @Slot()
    def on_PromptOnExitChecked(self):
        """Handle prompt on exit checkbox toggle."""
        is_checked = self.ui.prompt_on_exit_action.isChecked()
        self.settings.setValue("prompt_on_exit", is_checked)

    # === UI Event Handlers ===
    @Slot()
    def on_toggleXMLOutputSearchWidgets(self):
        """Toggle XML output search widgets visibility."""
        is_hidden = self.ui.line_edit_xml_output_find_text.isHidden()
        
        self.ui.line_edit_xml_output_find_text.setHidden(not is_hidden)
        self.ui.button_find_next.setHidden(not is_hidden)
        self.ui.button_find_previous.setHidden(not is_hidden)
        
        if not is_hidden:
            self.ui.line_edit_xml_output_find_text.clear()

    @Slot()
    def on_XMLFolderPathChanged(self):
        """Update XML file count when folder path changes."""
        try:
            folder = self.ui.line_edit_xml_folder_path_input.text()
            if os.path.isdir(folder):
                xml_files_count = sum(
                    1 for f in os.listdir(folder) if f.endswith(".xml")
                )
                if xml_files_count >= 1:
                    self.ui.statusbar_xml_files_count.setText(
                        f"Found {xml_files_count} XML Files"
                    )
        except Exception as ex:
            message = f"An exception of type {type(ex).__name__} occurred. Arguments: {ex.args!r}"
            self.ui.statusbar_xml_files_count.setText(
                f"Error counting XML files: {message}"
            )

    @Slot()
    def on_CSVProfileCleanupInputChanged(self):
        """Handle CSV profile cleanup input changes."""
        from controllers.state_controller import CSVColumnDropHandler
        
        csv_file_path = self.ui.line_edit_profile_cleanup_csv_file_path.text()
        column_to_drop = self.ui.combobox_csv_headers.currentText()
        column_to_drop_index = self.ui.combobox_csv_headers.currentIndex()
        csv_header_combobox = self.ui.combobox_csv_headers
        drop_header_button = self.ui.button_drop_csv_header

        handler = CSVColumnDropHandler(
            main_window=self,
            csv_file_path=csv_file_path,
            column_to_drop=column_to_drop,
            column_to_drop_index=column_to_drop_index,
            csv_header_combobox=csv_header_combobox,
            drop_header_button=drop_header_button,
        )
        handler.on_csv_input_file_path_changed()

    # === Button Event Handlers ===
    @Slot()
    def on_browseXMLFolder(self):
        """Browse for XML folder."""
        self._browse_folder_helper(
            dialog_message="Select directory that contains XML files",
            line_widget=self.ui.line_edit_xml_folder_path_input,
        )

    @Slot()
    def on_readXMLFile(self):
        """Read XML file dialog and parsing."""
        try:
            file_name, _ = QFileDialog.getOpenFileName(
                self, "Select XML File", "", "XML File (*.xml)"
            )
            if file_name:
                self._parse_xml_file(file_name)
                # Add the read XML files path to the XML path input field if it's not already set
                if not self.ui.line_edit_xml_folder_path_input.text():
                    self.ui.line_edit_xml_folder_path_input.setText(
                        os.path.dirname(file_name)
                    )
        except Exception as ex:
            message = f"An exception of type {type(ex).__name__} occurred. Arguments: {ex.args!r}"
            QMessageBox.critical(self, "Exception reading xml file", message)

    @Slot()
    def on_browseCSVOutput(self):
        """Browse for CSV output file."""
        self._browse_save_file_as_helper(
            dialog_message="Save as",
            line_widget=self.ui.line_edit_csv_output_path,
            file_extension_filter="CSV File (*.csv)",
            filename_placeholder=f"Evaluation_{datetime.datetime.now().strftime('%Y.%m.%d_%H%M')}.csv"
        )

    @Slot()
    def on_buildXPathExpression(self):
        """Build XPath expression based on selected combobox values."""
        try:
            from controllers.state_controller import XPathBuildHandler
            
            builder = XPathBuildHandler(
                main_window=self,
                line_edit_xpath_builder=self.ui.line_edit_xpath_builder,
                tag_name_combo=self.ui.combobox_tag_names,
                tag_value_combo=self.ui.combobox_tag_values,
                attribute_name_combo=self.ui.combobox_attribute_names,
                attribute_value_combo=self.ui.combobox_attribute_values,
                radio_equals=self.ui.radio_button_equals,
                radio_contains=self.ui.radio_button_contains,
                radio_starts_with=self.ui.radio_button_starts_with,
                radio_greater=self.ui.radio_button_greater,
                radio_smaller=self.ui.radio_button_smaller,
            )
            builder.start_xpath_build()
        except Exception as ex:
            message = f"An exception of type {type(ex).__name__} occurred. Arguments: {ex.args!r}"
            QMessageBox.critical(self, "Exception on building xpath expression", message)

    @Slot()
    def on_addXPathToList(self):
        """Add XPath expression to list."""
        try:
            from controllers.state_controller import AddXPathExpressionToListHandler, GenerateCSVHeaderHandler
            
            xpath_input = self.ui.line_edit_xpath_builder.text()
            xpath_filters = self.xpath_filters
            csv_headers_input = self.ui.line_edit_csv_headers_input
            list_widget_xpath_expressions = self.ui.list_widget_main_xpath_expressions

            adder = AddXPathExpressionToListHandler(
                main_window=self,
                xpath_expression=xpath_input,
                xpath_filters=xpath_filters,
                list_widget_xpath_expressions=list_widget_xpath_expressions,
            )

            is_added = adder.add_expression_to_list()

            if is_added:
                current_text = csv_headers_input.text()
                self._add_recent_xpath_expression(xpath_input)
                self._update_statusbar_xpath_listbox_count()

                generator = GenerateCSVHeaderHandler(
                    self,
                    tag_name_combo=self.ui.combobox_tag_names,
                    tag_value_combo=self.ui.combobox_tag_values,
                    attribute_name_combo=self.ui.combobox_attribute_names,
                    attribute_value_combo=self.ui.combobox_attribute_values,
                    xpath_input=self.ui.line_edit_xpath_builder,
                    csv_headers_input=self.ui.line_edit_csv_headers_input,
                )

                header = generator.generate_header()

                if current_text:
                    updated_text = f"{current_text}, {header}"
                else:
                    updated_text = header
                csv_headers_input.setText(updated_text)

                self.ui.line_edit_xpath_builder.clear()
        except Exception as ex:
            message = f"An exception of type {type(ex).__name__} occurred. Arguments: {ex.args!r}"
            QMessageBox.critical(self, "Exception adding XPath Expression to list widget", message)

    @Slot()
    def on_startCSVSearch(self):
        """Start CSV search and export process."""
        try:
            from controllers.state_controller import SearchAndExportToCSVHandler
            
            xml_path = self.ui.line_edit_xml_folder_path_input.text()
            csv_output = self.ui.line_edit_csv_output_path.text()
            headers = self.ui.line_edit_csv_headers_input.text()
            group_matches_flag = self.ui.checkbox_group_matches.isChecked()
            max_threads = self.set_max_threads
            xpath_filters = self.xpath_filters

            self.csv_exporter_handler = SearchAndExportToCSVHandler(
                main_window=self,
                xml_folder_path=xml_path,
                xpath_filters=xpath_filters,
                csv_folder_output_path=csv_output,
                csv_headers_input=headers,
                group_matches_flag=group_matches_flag,
                set_max_threads=max_threads,
            )
            self.csv_exporter_handler.start_csv_export()
        except Exception as ex:
            message = f"An exception of type {type(ex).__name__} occurred. Arguments: {ex.args!r}"
            QMessageBox.critical(self, "Exception on starting to search and export to csv", message)

    @Slot()
    def on_stopCSVSearch(self):
        """Stop CSV search and export process."""
        try:
            if self.csv_exporter_handler:
                self.csv_exporter_handler.stop_csv_export()
                self.csv_exporter_handler = None
            else:
                QMessageBox.information(
                    self,
                    "No Active Export",
                    "There is no CSV export currently running to abort."
                )
        except Exception as ex:
            message = f"An exception of type {type(ex).__name__} occurred. Arguments: {ex.args!r}"
            QMessageBox.critical(self, "Exception on stopping CSV export", message)

    @Slot()
    def on_browseCSVConversionInput(self):
        """Browse for CSV conversion input file."""
        self._browse_file_helper(
            dialog_message="Select csv file for conversion",
            line_widget=self.ui.line_edit_csv_conversion_path_input,
            file_extension_filter="CSV File (*.csv)",
        )

    @Slot()
    def on_convertCSVFile(self):
        """Start CSV conversion process."""
        try:
            from controllers.state_controller import CSVConversionHandler
            
            csv_file_to_convert = self.ui.line_edit_csv_conversion_path_input.text()
            extension_type = self.ui.combobox_csv_conversion_output_type.currentText()
            write_index = self.ui.checkbox_write_index_column.isChecked()

            self.csv_conversion_controller = CSVConversionHandler(
                main_window=self,
                csv_file_to_convert=csv_file_to_convert,
                extension_type=extension_type,
                write_index=write_index,
            )
            self.csv_conversion_controller.start_csv_conversion()
        except Exception as ex:
            message = f"An exception of type {type(ex).__name__} occurred. Arguments: {ex.args!r}"
            QMessageBox.critical(self, "Exception on starting csv convert to other filetype", message)

    @Slot()
    def on_browseProfileCleanupCSV(self):
        """Browse for profile cleanup CSV file."""
        self._browse_file_helper(
            dialog_message="Select csv file",
            line_widget=self.ui.line_edit_profile_cleanup_csv_file_path,
            file_extension_filter="CSV File (*.csv)",
        )

    @Slot()
    def on_browseProfileCleanupFolder(self):
        """Browse for profile cleanup folder."""
        self._browse_folder_helper(
            dialog_message="Select directory that contains XML files",
            line_widget=self.ui.line_edit_profile_cleanup_folder_path,
        )

    @Slot()
    def on_startProfileCleanup(self):
        """Start profile cleanup process."""
        try:
            from controllers.state_controller import LobsterProfileExportCleanupHandler
            
            csv_file = self.ui.line_edit_profile_cleanup_csv_file_path.text()
            profiles_folder_path = self.ui.line_edit_profile_cleanup_folder_path.text()

            self.lobster_profile_cleaner = LobsterProfileExportCleanupHandler(
                main_window=self,
                csv_file_path=csv_file,
                profiles_folder_path=profiles_folder_path,
            )
            self.lobster_profile_cleaner.start_lobster_profile_cleanup()
        except Exception as ex:
            message = f"An exception of type {type(ex).__name__} occurred. Arguments: {ex.args!r}"
            QMessageBox.critical(self, "Exception on starting lobster profile xml files cleanup", message)

    @Slot()
    def on_dropCurrentCSVHeader(self):
        """Drop selected CSV header."""
        from controllers.state_controller import CSVColumnDropHandler
        
        csv_file_path = self.ui.line_edit_profile_cleanup_csv_file_path.text()
        column_to_drop = self.ui.combobox_csv_headers.currentText()
        column_to_drop_index = self.ui.combobox_csv_headers.currentIndex()

        drop_column = CSVColumnDropHandler(
            main_window=self,
            csv_file_path=csv_file_path,
            column_to_drop=column_to_drop,
            column_to_drop_index=column_to_drop_index,
        )
        drop_column.start_csv_column_drop()

    @Slot()
    def on_XMLOutputSearchNext(self):
        """Search next in XML output."""
        self.xml_text_searcher.search_next()

    @Slot()
    def on_XMLOutputSearchPrevious(self):
        """Search previous in XML output."""
        self.xml_text_searcher.search_previous()

    @Slot()
    def on_passCSVFilePathToConverter(self):
        """Pass CSV output path to converter input."""
        try:
            if self.ui.line_edit_csv_output_path.text():
                if len(self.ui.line_edit_csv_conversion_path_input.text()) > 0:
                    self.ui.line_edit_csv_conversion_path_input.clear()
                
                self.ui.line_edit_csv_conversion_path_input.setText(
                    self.ui.line_edit_csv_output_path.text()
                )
                
                # Move to second tab
                if self.ui.tabWidget.currentIndex() == 0:
                    self.ui.tabWidget.setCurrentIndex(1) 
            else:
                QMessageBox.information(
                    self, 
                    "CSV output not set", 
                    "No CSV output for exporting has been set.\nCannot copy path to CSV converter input field."
                )
        except Exception as ex:
            message = f"An exception of type {type(ex).__name__} occurred. Arguments: {ex.args!r}"
            QMessageBox.critical(self, "Exception on starting csv convert to other filetype", message)

    # === Checkbox Event Handlers ===
    @Slot()
    def on_writeIndexCheckBoxToggled(self):
        """Handle write index checkbox toggle."""
        message_with_index = """
        Data will look like this:

        | Index           | Header 1   | Header 2    |
        |-------------------|-------------------|-------------------|
        | 1                  | Data...         | Data...        |
        """
        message_without_index = """
        Data will look like this:

        | Header 1 | Header 2      |
        |------------------|-------------------|
        | Data...       | Data...         |
        """
        try:
            if self.ui.checkbox_write_index_column.isChecked():
                self.ui.text_edit_csv_output.setText(message_with_index)
            else:
                self.ui.text_edit_csv_output.setText(message_without_index)
        except Exception as ex:
            message = f"An exception of type {type(ex).__name__} occurred. Arguments: {ex.args!r}"
            QMessageBox.critical(self, "Exception in Program", f"An error occurred: {message}")
    
    @Slot()
    def on_groupMatchesCheckBoxToggled(self):
        """Handle group matches checkbox toggle."""
        example_on = """
        | Header 1 | Header 2      |
        |------------------|-------------------|
        | Data...       | Match 1; Match 2; Match 3 |"""
        
        example_off = """
        | Header 1 | Header 2      |
        |------------------|-------------------|
        | Data...       | Match 1         |
        | Data...       | Match 2         |
        | Data...       | Match 3         |"""
        
        try:
            if self.ui.checkbox_group_matches.isChecked():
                self.ui.text_edit_program_output.setText(
                    f"Group Matches is enabled. All matches for each XPath expression will be grouped together in the CSV output.\n{example_on}"
                )
            else:
                self.ui.text_edit_program_output.setText(
                    f"Group Matches is disabled. Each match will be listed separately in the CSV output.\n{example_off}"
                )
        except Exception as ex:
            message = f"An exception of type {type(ex).__name__} occurred. Arguments: {ex.args!r}"
            QMessageBox.critical(self, "Exception in Program", f"An error occurred: {message}")

    # === Context Menu Event Handlers ===
    @Slot(QPoint)
    def on_showXPathContextMenu(self, position: QPoint):
        """Show context menu for XPath expressions list."""
        context_menu = QMenu(self)
        remove_action = QAction("Remove Selected", self)
        remove_all_action = QAction("Remove All", self)

        context_menu.addAction(remove_action)
        context_menu.addAction(remove_all_action)

        remove_action.triggered.connect(self._remove_selected_xpath_item)
        remove_all_action.triggered.connect(self._remove_all_xpath_items)

        context_menu.exec(self.ui.list_widget_main_xpath_expressions.mapToGlobal(position))

    @Slot(QPoint)
    def on_showXMLOutputContextMenu(self, position: QPoint):
        """Show context menu for XML output."""
        menu = self.ui.text_edit_xml_output.createStandardContextMenu()
        # Find action
        find_action = QAction(
            "Find",
            self,
            shortcut=QKeySequence(Qt.Modifier.CTRL | Qt.Key.Key_F),
        )
        find_action.triggered.connect(self.on_toggleXMLOutputSearchWidgets)
        menu.addAction(find_action)

        menu.exec(self.ui.text_edit_xml_output.mapToGlobal(position))
        
    @Slot(QPoint) # For the main Program Output Text Edit
    def on_contextMenuEventProgramOutput(self, position: QPoint):
        # Create standard context menu for Text Edit
        menu = self.ui.text_edit_program_output.createStandardContextMenu()
        
        # Clear output action
        clear_output_action = QAction("Clear output", self)
        clear_output_action.triggered.connect(lambda: self.on_clearOutput(self.ui.text_edit_program_output))
        
        # Add clear output action to standard QMenu (context menu)
        menu.addAction(clear_output_action)
        # Map the position of the context menu to the mouse position
        menu.exec(self.ui.text_edit_program_output.mapToGlobal(position))
        
    @Slot(QPoint) # For the CSV Output Text Edit
    def on_contextMenuEventCSVOutput(self, position: QPoint):
        # Create standard context menu for Text Edit
        menu = self.ui.text_edit_csv_output.createStandardContextMenu()
        
        # Clear output action
        clear_output_action = QAction("Clear output", self)
        clear_output_action.triggered.connect(lambda: self.on_clearOutput(self.ui.text_edit_csv_output))
        
        # Add clear output action to standard QMenu (context menu)
        menu.addAction(clear_output_action)
        # Map the position of the context menu to the mouse position
        menu.exec(self.ui.text_edit_csv_output.mapToGlobal(position))

    @Slot(str)
    def on_setXPathExpressionInInput(self, expression: str):
        """Set XPath expression in input field."""
        self.ui.line_edit_xpath_builder.clear()
        self.ui.line_edit_xpath_builder.setText(expression)
        
    @Slot()
    def on_OpenConvertedFile(self):
        """Open the converted file in the default application."""
        file_path = self.ui.line_edit_csv_conversion_open_file_path.text()
        self._open_file_directly(file_path)

    # ============= HELPER METHODS =============

    def _browse_folder_helper(self, dialog_message: str, line_widget: QLineEdit):
        """Helper for folder browsing dialogs."""
        try:
            folder = QFileDialog.getExistingDirectory(self, dialog_message)
            if folder:
                line_widget.setText(folder)
        except Exception as ex:
            message = f"An exception of type {type(ex).__name__} occurred. Arguments: {ex.args!r}"
            QMessageBox.critical(self, "An exception occurred in browse folder method", message)

    def _browse_file_helper(self, dialog_message: str, line_widget: QLineEdit, file_extension_filter: str):
        """Helper for file browsing dialogs."""
        try:
            file_name, _ = QFileDialog.getOpenFileName(
                self, caption=dialog_message, filter=file_extension_filter
            )
            if file_name:
                line_widget.setText(file_name)
        except Exception as ex:
            message = f"An exception of type {type(ex).__name__} occurred. Arguments: {ex.args!r}"
            QMessageBox.critical(self, "An exception occurred in browse folder method", message)

    def _browse_save_file_as_helper(self, dialog_message: str, line_widget: QLineEdit, 
                                   file_extension_filter: str, filename_placeholder: str = ""):
        """Helper for save file dialogs."""
        try:
            file_name, _ = QFileDialog.getSaveFileName(
                self, caption=dialog_message, dir=filename_placeholder, filter=file_extension_filter
            )
            if file_name:
                line_widget.setText(file_name)
        except Exception as ex:
            message = f"An exception of type {type(ex).__name__} occurred. Arguments: {ex.args!r}"
            QMessageBox.critical(self, "An exception occurred in browse save file method", message)

    def _parse_xml_file(self, xml_file_path: str):
        """Parse XML file and display content."""
        try:
            from controllers.state_controller import ParseXMLFileHandler
            
            xml_parser = ParseXMLFileHandler(main_window=self, xml_file_path=xml_file_path)
            xml_parser.start_xml_parsing()
        except Exception as ex:
            message = f"An exception of type {type(ex).__name__} occurred. Arguments: {ex.args!r}"
            QMessageBox.critical(self, "Exception on starting to parse xml file", message)

    def _open_folder_in_file_explorer(self, folder_path: str):
        """Helper method to open folder in file explorer."""
        if folder_path and os.path.exists(folder_path):
            try:
                QDesktopServices.openUrl(QUrl.fromLocalFile(folder_path))
            except Exception as ex:
                message = f"An exception of type {type(ex).__name__} occurred. Arguments: {ex.args!r}"
                QMessageBox.critical(self, "An exception occurred", message)
        else:
            QMessageBox.warning(
                self,
                "Error",
                f"Path does not exist or is not a valid path:\n{folder_path}"
            )
    def _open_file_directly(self, file_path: str):
        """Helper method to open file in default application."""
        if file_path and os.path.exists(file_path):
            try:
                QDesktopServices.openUrl(QUrl.fromLocalFile(file_path))
            except Exception as ex:
                message = f"An exception of type {type(ex).__name__} occurred. Arguments: {ex.args!r}"
                QMessageBox.critical(self, "An exception occurred", message)
        else:
            QMessageBox.warning(
                self,
                "Error",
                f"Path does not exist or is not a valid path:\n{file_path}"
            )

    def _set_ui_widgets_disabled(self, state: bool):
        """Helper to disable/enable UI widgets during operations."""
        self.ui.button_browse_xml_folder.setDisabled(state)
        self.ui.button_read_xml.setDisabled(state)
        self.ui.button_build_xpath.setDisabled(state)
        self.ui.button_add_xpath_to_list.setDisabled(state)
        self.ui.button_browse_csv.setDisabled(state)
        self.ui.button_browse_csv_conversion_path_input.setDisabled(state)
        self.ui.button_start_csv_export.setDisabled(state)
        self.ui.line_edit_xml_folder_path_input.setReadOnly(state)
        self.ui.line_edit_csv_output_path.setReadOnly(state)

    def _add_recent_xpath_expression(self, expression: str):
        """Add XPath expression to recent expressions."""
        MAX_RECENT = 10
        if expression not in self.recent_xpath_expressions:
            self.recent_xpath_expressions.insert(0, expression)
            self.recent_xpath_expressions = self.recent_xpath_expressions[:MAX_RECENT]
            self.settings.setValue("recent_xpath_expressions", self.recent_xpath_expressions)
            self._update_recent_xpath_expressions_menu()

    def _update_recent_xpath_expressions_menu(self):
        """Update recent XPath expressions menu."""
        self.ui.recent_xpath_expressions_menu.clear()
        for expression in self.recent_xpath_expressions:
            action = QAction(expression, self)
            action.triggered.connect(
                lambda checked, exp=expression: self.on_setXPathExpressionInInput(exp)
            )
            self.ui.recent_xpath_expressions_menu.addAction(action)

    def _update_statusbar_xpath_listbox_count(self):
        """Update statusbar with XPath expression count."""
        counter = self.ui.list_widget_main_xpath_expressions.count()
        if counter != 0:
            self.ui.statusbar_xpath_expressions.setText(
                f"XPath expressions in list: {counter}"
            )

    def _update_paths_menu(self):
        """Update the paths menu with custom paths."""
        self.ui.paths_menu.clear()
        
        custom_paths = self.config_handler.get("custom_paths", {})
        for name, path in custom_paths.items():
            action = QAction(name, self)
            action.setStatusTip(f"Open {name}")
            action.triggered.connect(lambda checked, p=path: self._set_path_in_input(p))
            self.ui.paths_menu.addAction(action)
    
    def _update_autofill_menu(self):
        """Update the autofill menu with custom pre-built xpaths and csv headers"""
        self.ui.menu_autofill.clear()

        custom_autofill = self.config_handler.get("custom_xpaths_autofill", {})
        for key, value in custom_autofill.items():
            action = QAction(key, self)
            action.triggered.connect(
                lambda checked, v=value: self._set_autofill_xpaths_and_csv_headers(
                    v.get("xpath_expression", []),
                    v.get("csv_header", [])
                )
            )
            self.ui.menu_autofill.addAction(action)

    def _set_autofill_xpaths_and_csv_headers(self, xpaths: list[str], csv_headers: list[str]):
        """Adds the values for xpaths expressions and csv headers to the main list widget and line edit widget.

        Args:
            xpaths (list[str]): List of xpaths expressions in the config
            csv_headers (list[str]): List of csv headers in the config
        """
        for xpath in xpaths:
            if xpath not in self.xpath_filters:
                self.ui.list_widget_main_xpath_expressions.addItem(xpath)
                self.xpath_filters.append(xpath)
                
        if csv_headers:
            self.ui.line_edit_csv_headers_input.setText(', '.join(csv_headers))

    
    def _set_path_in_input(self, path: str):
        """Set path in input field."""
        self.ui.line_edit_xml_folder_path_input.setText(path)

    def _initialize_theme_file(self, theme_file: str):
        """Initialize theme from file."""
        try:
            file = QFile(theme_file)
            if not file.open(QIODevice.OpenModeFlag.ReadOnly | QIODevice.OpenModeFlag.Text):
                return
            else:
                stream = QTextStream(file)
                stylesheet = stream.readAll()
                self.setStyleSheet(stylesheet)
            file.close()
        except Exception as ex:
            QMessageBox.critical(self, "Theme load error", f"Failed to load theme: {str(ex)}")

    def _remove_selected_xpath_item(self):
        """Remove selected XPath item from list."""
        try:
            current_selected_item = self.ui.list_widget_main_xpath_expressions.currentRow()
            if current_selected_item != -1:
                item_to_remove = self.ui.list_widget_main_xpath_expressions.takeItem(current_selected_item)
                self.xpath_filters.pop(current_selected_item)
                self.ui.text_edit_program_output.append(
                    f"Removed item: {item_to_remove.text()} at row {current_selected_item}"
                )
                self._update_statusbar_xpath_listbox_count()
            else:
                self.ui.text_edit_program_output.append("No item selected to delete.")
        except IndexError:
            self.ui.text_edit_program_output.append("Nothing to delete.")
        except Exception as ex:
            message = f"An exception of type {type(ex).__name__} occurred. Arguments: {ex.args!r}"
            self.ui.text_edit_program_output.setText(f"Error removing selected item from list: {message}")

    def _remove_all_xpath_items(self):
        """Remove all XPath items from list."""
        try:
            if self.ui.list_widget_main_xpath_expressions.count() > 0:
                self.xpath_filters.clear()
                self.ui.list_widget_main_xpath_expressions.clear()
                self.ui.text_edit_program_output.setText("Deleted all items from the list.")
                self._update_statusbar_xpath_listbox_count()
                # Clean CSV Header Input if it has any value in it
                if len(self.ui.line_edit_csv_headers_input.text()) > 1:
                    self.ui.line_edit_csv_headers_input.clear()
            else:
                self.ui.text_edit_program_output.setText("No items to delete in list.")
        except Exception as ex:
            message = f"An exception of type {type(ex).__name__} occurred. Arguments: {ex.args!r}"
            self.ui.text_edit_program_output.setText(f"Error removing all items from list: {message}")
=======
# File: modules/signal_handlers.py
import webbrowser
import datetime
import os
from pathlib import Path
import pandas as pd
from PySide6.QtWidgets import (
    QMenu,
    QFileDialog,
    QMessageBox,
    QTextEdit,
    
)
from PySide6.QtGui import QAction, QShortcut, QKeySequence, QIcon, QMovie
from PySide6.QtCore import (
    Qt,
    Slot,
    QPoint
)

from typing import List, TYPE_CHECKING
from gui.main.XMLuvation_ui import Ui_MainWindow


if TYPE_CHECKING:
    from PySide6.QtCore import QSettings
    from controllers.state_controller import ComboboxStateHandler, SearchXMLOutputTextHandler
    from modules.config_handler import ConfigHandler
    from main import MainWindow
    from controllers.helper_methods import HelperMethods

class SignalHandlerMixin:
    """Mixin class to handle all signal connections and slot methods"""
    # Type hints for attributes accessed in this mixin
    ui: Ui_MainWindow
    recent_xpath_expressions: List[str]
    settings: 'QSettings'
    cb_state_controller: 'ComboboxStateHandler'
    set_max_threads: int
    current_theme: str
    config_handler: 'ConfigHandler'
    theme_icon: QIcon
    xml_text_searcher: 'SearchXMLOutputTextHandler'
    _main_thread_loading_movie_ref: QMovie | None = None
    helper: 'HelperMethods'
        
    def connect_menu_bar_actions(self):
        """Connect all menu bar actions to their handlers."""
        # Add theme action to Menu Bar at the far right
        self.toggle_theme_action = self.ui.menu_bar.addAction(self.theme_icon, "Toggle Theme")
        self.ui.exit_action.triggered.connect(self.close)
        self.ui.clear_recent_xpath_expressions_action.triggered.connect(self.on_clearRecentXpathExpressions)
        self.ui.open_input_action.triggered.connect(self.on_openInputDirectory)
        self.ui.open_output_action.triggered.connect(self.on_openOutputDirectory)
        self.ui.open_csv_conversion_input_action.triggered.connect(self.on_openCSVConversionInputDirectory)
        self.ui.open_paths_manager.triggered.connect(self.on_openPathsManager)
        self.ui.open_pre_built_xpaths_manager_action.triggered.connect(self.on_openPrebuiltXPathsManager)
        self.ui.xpath_help_action.triggered.connect(self.on_xpathHelp)
        self.ui.prompt_on_exit_action.checkableChanged.connect(self.on_PromptOnExitChecked)
        self.toggle_theme_action.triggered.connect(self.on_changeTheme)

        # Connect recent xpath expressions menu
        for action in self.ui.recent_xpath_expressions_menu.actions():
            action.triggered.connect(
                lambda checked, exp=action.text(): self.on_setXPathExpressionInInput(exp)
            )

    def connect_ui_events(self):
        """Connect all UI element events to their handlers."""
        
        # ===== Handle custom context menus ===== #
        # Connect context menu signals
        self.ui.list_widget_main_xpath_expressions.customContextMenuRequested.connect(self.on_showXPathContextMenu)
        self.ui.text_edit_xml_output.customContextMenuRequested.connect(self.on_showXMLOutputContextMenu)
        
        # Context menu signals for program output and csv output
        self.ui.text_edit_program_output.customContextMenuRequested.connect(self.on_contextMenuEventProgramOutput)
        self.ui.text_edit_csv_output.customContextMenuRequested.connect(self.on_contextMenuEventCSVOutput)
        
        # ======================================= #
        
        # Keyboard shortcuts
        self.shortcut_find = QShortcut(
            QKeySequence(Qt.Modifier.CTRL | Qt.Key.Key_F), self
        )
        self.shortcut_find.activated.connect(self.on_toggleXMLOutputSearchWidgets)

        # Line Edit events
        self.ui.line_edit_xml_folder_path_input.textChanged.connect(self.on_XMLFolderPathChanged)
        self.ui.line_edit_profile_cleanup_csv_file_path.textChanged.connect(self.on_CSVProfileCleanupInputChanged)
        self.ui.line_edit_filter_table.textChanged.connect(self.on_filterTable)

        # ComboBox events
        self.ui.combobox_tag_names.currentTextChanged.connect(self.cb_state_controller.on_tag_name_changed)
        self.ui.combobox_attribute_names.currentTextChanged.connect(self.cb_state_controller.on_attribute_name_changed)

        # Button events
        self.ui.button_pass_csv_to_converter.linkActivated.connect(self.on_passCSVFilePathToConverter)
        self.ui.button_browse_xml_folder.clicked.connect(self.on_browseXMLFolder)
        self.ui.button_read_xml.clicked.connect(self.on_readXMLFile)
        self.ui.button_browse_csv.clicked.connect(self.on_browseCSVOutput)
        self.ui.button_build_xpath.clicked.connect(self.on_buildXPathExpression)
        self.ui.button_add_xpath_to_list.clicked.connect(self.on_addXPathToList)
        self.ui.button_start_csv_export.clicked.connect(self.on_startCSVSearch)
        self.ui.button_abort_csv_export.clicked.connect(self.on_stopCSVSearch)
        self.ui.button_browse_csv_conversion_path_input.clicked.connect(self.on_browseCSVConversionInput)
        self.ui.button_csv_conversion_convert.clicked.connect(self.on_convertCSVFile)
        self.ui.button_profile_cleanup_browse_csv_file_path.clicked.connect(self.on_browseProfileCleanupCSV)
        self.ui.button_profile_cleanup_browse_folder_path.clicked.connect(self.on_browseProfileCleanupFolder)
        self.ui.button_profile_cleanup_cleanup_start.clicked.connect(self.on_startProfileCleanup)
        self.ui.button_drop_csv_header.clicked.connect(self.on_dropCurrentCSVHeader)
        self.ui.button_find_next.clicked.connect(self.on_XMLOutputSearchNext)
        self.ui.button_find_previous.clicked.connect(self.on_XMLOutputSearchPrevious)
        self.ui.button_csv_conversion_open_file.clicked.connect(self.on_OpenConvertedFile)
        self.ui.button_convert_hexadecimal_to_decimal.clicked.connect(self.on_ConvertHexToDecimal)
        self.ui.button_load_csv.clicked.connect(self.on_loadCSVFileForTable)
        self.ui.button_clear_table.clicked.connect(self.on_clearTable)

        # CheckBox events
        self.ui.checkbox_write_index_column.toggled.connect(self.on_writeIndexCheckBoxToggled)
        self.ui.checkbox_group_matches.toggled.connect(self.on_groupMatchesCheckBoxToggled)
    
    # Handle the enabled/disabled state of all the specified widgets that are in the search and export to csv GroupBox
    def _set_ui_widgets_disabled(self, state: bool):
        """Helper to disable/enable UI widgets during operations."""
        self.ui.button_browse_xml_folder.setDisabled(state)
        self.ui.button_read_xml.setDisabled(state)
        self.ui.button_build_xpath.setDisabled(state)
        self.ui.button_add_xpath_to_list.setDisabled(state)
        self.ui.button_browse_csv.setDisabled(state)
        self.ui.button_browse_csv_conversion_path_input.setDisabled(state)
        self.ui.button_start_csv_export.setDisabled(state)
        self.ui.line_edit_xml_folder_path_input.setReadOnly(state)
        self.ui.line_edit_csv_output_path.setReadOnly(state)
    
    # Handle the enabled/disabled state of all the specified widgets that affect the Table GroupBox
    def _set_ui_widgets_table_disabled(self, state: bool):
        self.ui.button_clear_table.setDisabled(state)
        self.ui.line_edit_filter_table.setDisabled(state)

    # ============= SLOT METHODS =============
    
    # === Message Box Slots ===
    @Slot(str, str)
    def handle_critical_message(self, title: str, message: str):
        """Show critical message dialog."""
        QMessageBox.critical(self, title, message)

    @Slot(str, str)
    def handle_info_message(self, title: str, message: str):
        """Show information message dialog."""
        QMessageBox.information(self, title, message)

    @Slot(str, str)
    def handle_warning_message(self, title: str, message: str):
        """Show warning message dialog."""
        QMessageBox.warning(self, title, message)

    # === Progress and Output Slots ===
    @Slot(int)
    def handle_progress_bar_update(self, progress: int):
        """Handle progress bar updates."""
        self.ui.progressbar_main.setValue(progress)

    @Slot(str)
    def handle_program_output_append(self, message: str):
        """Handle QTextEdit progress updates with append."""
        self.ui.text_edit_program_output.append(message)

    @Slot(str)
    def handle_program_output_set_text(self, message: str):
        """Handle QTextEdit progress updates with setText."""
        self.ui.text_edit_program_output.setText(message)

    @Slot(str)
    def handle_csv_tab_output_append(self, message: str):
        """Handle CSV tab QTextEdit progress updates with append."""
        self.ui.text_edit_csv_output.append(message)

    @Slot(str)
    def handle_csv_tab_output_set_text(self, message: str):
        """Handle CSV tab QTextEdit progress updates with setText."""
        self.ui.text_edit_csv_output.setText(message)
        
    @Slot(str)
    def handler_set_converted_file_path(self, file_path: str):
        """Set the file path of the converted file in the "Open File" QLineEdit."""
        self.ui.line_edit_csv_conversion_open_file_path.setText(file_path)
        
    @Slot()
    def handle_start_loading_gif(self):
        """Handle starting the loading GIF - creates QMovie on main thread."""
        try:
            root = Path(__file__).parent.parent
            gif = root / "resources" / "gifs" / "loading_circle_small.gif"
            
            # Create QMovie on the MAIN thread
            movie = QMovie(str(gif))
            
            if not movie.isValid():
                QMessageBox.warning(self, "GIF Not Found", f"GIF file not found or invalid: {gif}")
                return
                
            self._main_thread_loading_movie_ref = movie
            self.ui.label_loading_gif.setMovie(movie)
            movie.start()
            self.ui.label_loading_gif.setVisible(True)
        except Exception as e:
            QMessageBox.critical(self, "GIF Error", f"Error loading GIF: {e}")
            
    @Slot()
    def handle_stop_loading_gif(self):
        """Handle stopping the loading GIF."""
        movie = self._main_thread_loading_movie_ref
        if movie:
            movie.stop()
            movie.deleteLater()  # Clean up the QMovie object
            self._main_thread_loading_movie_ref = None
        self.ui.label_loading_gif.clear()
        self.ui.label_loading_gif.setVisible(False)

    @Slot(str)
    def handle_file_processing_label(self, message: str):
        """Handle QLabel progress updates for file processing."""
        self.ui.label_file_processing.setText(message)

    # === Specific Feature Slots ===
    @Slot(int)
    def handle_csv_column_dropped(self, index: int):
        """Handle CSV column drop completion."""
        self.ui.combobox_csv_headers.removeItem(index)

    @Slot(dict)
    def handle_xml_parsing_finished(self, result: dict):
        """Handle XML parsing completion."""
        try:
            from modules.xml_parser import set_xml_content_to_widget

            xml_content = result.get("xml_string", "")
            # Add highlighter for XML files then add to QTextEdit
            set_xml_content_to_widget(self.ui.text_edit_xml_output, xml_content)
            self.ui.text_edit_xml_output.setPlainText(xml_content)

            # Fill the combo boxes with unique tags and attributes
            tags = result.get("tags", [])
            attributes = result.get("attributes", [])
            tag_values = result.get("tag_values", [])
            attribute_values = result.get("attribute_values", [])

            self.ui.combobox_tag_names.clear()
            self.ui.combobox_tag_names.addItems(tags)
            self.ui.combobox_attribute_names.clear()
            self.ui.combobox_attribute_names.addItems(attributes)

            self.ui.combobox_tag_values.clear()
            self.ui.combobox_tag_values.addItems(tag_values)
            self.ui.combobox_attribute_values.clear()
            self.ui.combobox_attribute_values.addItems(attribute_values)

            # Enable ComboBoxes
            self.ui.combobox_tag_names.setDisabled(False)
            self.ui.combobox_attribute_names.setDisabled(False)
            self.ui.combobox_tag_values.setDisabled(False)
            self.ui.combobox_attribute_values.setDisabled(False)

            # Display additional info
            info_message = f"File: {result.get('file_path', 'Unknown')}\n"
            info_message += f"Root element: {result.get('root_tag', 'Unknown')}\n"
            info_message += f"Total elements: {result.get('element_count', 0)}\n"
            info_message += f"Unique tags: {len(result.get('tags', []))}\n"
            info_message += f"Encoding: {result.get('encoding', 'Unknown')}"

            # Save XML file in initialized variable
            self.current_read_xml_file = result.get("file_path")
            self.ui.text_edit_program_output.append(info_message)

            self.parsed_xml_data = result
            # Pass the new result data to the ComboBoxStateController
            self.cb_state_controller.set_parsed_data(result)

        except Exception as ex:
            message = f"An exception of type {type(ex).__name__} occurred. Arguments: {ex.args!r}"
            QMessageBox.critical(self, "Error processing parsing results", message)

    @Slot(bool)
    def handle_csv_export_started(self, state: bool):
        """Handle CSV export start state changes."""
        self.ui.button_abort_csv_export.setVisible(state)
        self.ui.label_file_processing.setVisible(state)
        self.ui.progressbar_main.setVisible(state)
        self._set_ui_widgets_disabled(state)

    @Slot()
    def handle_csv_export_finished(self):
        """Handle CSV export completion."""
        self.ui.button_abort_csv_export.setVisible(False)
        self.ui.label_file_processing.setVisible(False)
        self.ui.progressbar_main.setVisible(False)
        self._set_ui_widgets_disabled(False)
        self.ui.progressbar_main.reset()
        
        # Release worker reference
        if hasattr(self, '_current_csv_exporter'):
            self._current_csv_exporter = None

    # ============= CONNECTION METHODS =============

    def connect_xml_parsing_signals(self, worker):
        """Connect signals for XML parsing operations."""
        self._current_xml_parser = worker
        worker.signals.finished.connect(self.handle_xml_parsing_finished)
        worker.signals.error_occurred.connect(self.handle_critical_message)
        worker.signals.program_output_progress.connect(self.handle_program_output_append)

    def connect_xpath_builder_signals(self, worker):
        """Connect signals for XPath building operations."""
        self._current_xpath_builder = worker
        worker.signals.program_output_progress.connect(self.handle_program_output_append)
        worker.signals.error_occurred.connect(self.handle_critical_message)
        worker.signals.warning_occurred.connect(self.handle_warning_message)

    def connect_csv_export_signals(self, worker):
        """Connect signals for CSV export operations."""
        self._current_csv_exporter = worker
        worker.signals.finished.connect(self.handle_csv_export_finished)
        worker.signals.error_occurred.connect(self.handle_critical_message)
        worker.signals.info_occurred.connect(self.handle_info_message)
        worker.signals.warning_occurred.connect(self.handle_warning_message)
        worker.signals.program_output_progress_append.connect(self.handle_program_output_append)
        worker.signals.program_output_progress_set_text.connect(self.handle_program_output_set_text)
        worker.signals.file_processing_progress.connect(self.handle_file_processing_label)
        worker.signals.progressbar_update.connect(self.handle_progress_bar_update)
        worker.signals.visible_state_widget.connect(self.handle_csv_export_started)

    def connect_file_cleanup_signals(self, worker):
        """Connect signals for file cleanup operations."""
        worker.signals.error_occurred.connect(self.handle_critical_message)
        worker.signals.warning_occurred.connect(self.handle_warning_message)
        worker.signals.tab2_program_output_append.connect(self.handle_csv_tab_output_append)
        worker.signals.column_dropped_successfully.connect(self.handle_csv_column_dropped)

    def connect_csv_conversion_signals(self, worker):
        """Connect signals for CSV conversion operations."""
        worker.signals.error_occurred.connect(self.handle_critical_message)
        worker.signals.info_occurred.connect(self.handle_info_message)
        worker.signals.warning_occurred.connect(self.handle_warning_message)
        worker.signals.tab2_program_output_append.connect(self.handle_csv_tab_output_append)
        worker.signals.set_file_open_path.connect(self.handler_set_converted_file_path)
        worker.signals.start_gif.connect(self.handle_start_loading_gif)
        worker.signals.stop_gif.connect(self.handle_stop_loading_gif)

    # ============= EVENT HANDLER METHODS =============

    # === Menu Bar Event Handlers ===
    
    @Slot()
    def on_clearRecentXpathExpressions(self):
        """Clear recent XPath expressions."""
        reply = QMessageBox.question(
            self,
            "Clear recent XPath expressions",
            "Are you sure you want to clear the list of recent XPath expressions?",
            QMessageBox.Yes | QMessageBox.No,
            QMessageBox.No
        )
        if reply == QMessageBox.Yes:
            self.settings.remove("recent_xpath_expressions")
            self.recent_xpath_expressions = []
            self._update_recent_xpath_expressions_menu()

    @Slot()
    def on_clearOutput(self, text_edit: QTextEdit):
        """Clear selected output text edit."""
        text_edit.clear()

    @Slot()
    def on_openInputDirectory(self):
        """Open input XML folder in file explorer."""
        directory = self.ui.line_edit_xml_folder_path_input.text()
        self._open_folder_in_file_explorer(directory)

    @Slot()
    def on_openOutputDirectory(self):
        """Open output CSV folder in file explorer."""
        directory = os.path.dirname(self.ui.line_edit_csv_output_path.text()) if self.ui.line_edit_csv_output_path.text() else ""
        self._open_folder_in_file_explorer(directory)

    @Slot()
    def on_openCSVConversionInputDirectory(self):
        """Open CSV conversion input folder in file explorer."""
        directory = os.path.dirname(self.ui.line_edit_csv_conversion_path_input.text()) if self.ui.line_edit_csv_conversion_path_input.text() else ""
        self._open_folder_in_file_explorer(directory)

    @Slot() # Opens Pre-built XPaths Manager QWidget
    def on_openPrebuiltXPathsManager(self):
        from gui.widgets.modules.pre_built_xpaths_manager import PreBuiltXPathsManager
        self.w = PreBuiltXPathsManager(main_window=self)
        self.w.show()

    @Slot() # Opens Paths Manager QWidget
    def on_openPathsManager(self):
        """Open paths manager window."""
        from gui.widgets.modules.path_manager import CustomPathsManager
        self.w = CustomPathsManager(main_window=self)
        self.w.show()

    @Slot()
    def on_xpathHelp(self):
        """Open XPath help webpage."""
        webbrowser.open("https://www.w3schools.com/xml/xpath_syntax.asp")

    @Slot()
    def on_changeTheme(self):
        """Toggle application theme."""
        if self.current_theme == "dark_theme.qss":
            self.toggle_theme_action.setIcon(self.dark_mode_icon)
            self._initialize_theme_file(self.light_theme_file)
            self.current_theme = "light_theme.qss"
        else:
            self.toggle_theme_action.setIcon(self.light_mode_icon)
            self._initialize_theme_file(self.dark_theme_file)
            self.current_theme = "dark_theme.qss"
            
    @Slot()
    def on_PromptOnExitChecked(self):
        """Handle prompt on exit checkbox toggle."""
        is_checked = self.ui.prompt_on_exit_action.isChecked()
        self.settings.setValue("prompt_on_exit", is_checked)
        
    # =============================================================================== #

    # === UI Event Handlers ===
    
    @Slot()
    def on_toggleXMLOutputSearchWidgets(self):
        """Toggle XML output search widgets visibility."""
        is_hidden = self.ui.line_edit_xml_output_find_text.isHidden()
        
        self.ui.line_edit_xml_output_find_text.setHidden(not is_hidden)
        self.ui.button_find_next.setHidden(not is_hidden)
        self.ui.button_find_previous.setHidden(not is_hidden)
        
        if not is_hidden:
            self.ui.line_edit_xml_output_find_text.clear()

    @Slot()
    def on_XMLFolderPathChanged(self):
        """Update XML file count when folder path changes."""
        try:
            folder = self.ui.line_edit_xml_folder_path_input.text()
            if os.path.isdir(folder):
                xml_files_count = sum(
                    1 for f in os.listdir(folder) if f.endswith(".xml")
                )
                if xml_files_count >= 1:
                    self.ui.statusbar_xml_files_count.setText(
                        f"Found {xml_files_count} XML Files"
                    )
        except Exception as ex:
            message = f"An exception of type {type(ex).__name__} occurred. Arguments: {ex.args!r}"
            self.ui.statusbar_xml_files_count.setText(
                f"Error counting XML files: {message}"
            )

    @Slot()
    def on_CSVProfileCleanupInputChanged(self):
        """Handle CSV profile cleanup input changes."""
        from controllers.state_controller import CSVColumnDropHandler
        
        csv_file_path = self.ui.line_edit_profile_cleanup_csv_file_path.text()
        column_to_drop = self.ui.combobox_csv_headers.currentText()
        column_to_drop_index = self.ui.combobox_csv_headers.currentIndex()
        csv_header_combobox = self.ui.combobox_csv_headers
        drop_header_button = self.ui.button_drop_csv_header

        handler = CSVColumnDropHandler(
            main_window=self,
            csv_file_path=csv_file_path,
            column_to_drop=column_to_drop,
            column_to_drop_index=column_to_drop_index,
            csv_header_combobox=csv_header_combobox,
            drop_header_button=drop_header_button,
        )
        handler.on_csv_input_file_path_changed()
        
    # =============================================================================== #

    # === Button event handlers ===
    
    @Slot()
    def on_browseXMLFolder(self):
        """Browse for XML folder."""
        self.helper._browse_folder_helper(
            dialog_message="Select directory that contains XML files",
            line_widget=self.ui.line_edit_xml_folder_path_input,
        )

    @Slot()
    def on_readXMLFile(self: "MainWindow"):
        """Read XML file dialog and parsing."""
        try:
            file_name, _ = QFileDialog.getOpenFileName(
                self, "Select XML File", "", "XML File (*.xml)"
            )
            if file_name:
                self.ui.text_edit_program_output.clear()
                self._parse_xml_file(file_name)
                # Add the read XML files path to the XML path input field if it's not already set
                if not self.ui.line_edit_xml_folder_path_input.text():
                    self.ui.line_edit_xml_folder_path_input.setText(
                        os.path.dirname(file_name)
                    )
        except Exception as ex:
            message = f"An exception of type {type(ex).__name__} occurred. Arguments: {ex.args!r}"
            QMessageBox.critical(self, "Exception reading xml file", message)

    @Slot()
    def on_browseCSVOutput(self):
        """Browse for CSV output file."""
        self.helper._browse_save_file_as_helper(
            dialog_message="Save as",
            line_widget=self.ui.line_edit_csv_output_path,
            file_extension_filter="CSV File (*.csv)",
            filename_placeholder=f"Evaluation_{datetime.datetime.now().strftime('%Y.%m.%d_%H%M')}.csv"
        )

    @Slot()
    def on_buildXPathExpression(self):
        """Build XPath expression based on selected combobox values."""
        try:
            from controllers.state_controller import XPathBuildHandler
            
            builder = XPathBuildHandler(
                main_window=self,
                line_edit_xpath_builder=self.ui.line_edit_xpath_builder,
                tag_name_combo=self.ui.combobox_tag_names,
                tag_value_combo=self.ui.combobox_tag_values,
                attribute_name_combo=self.ui.combobox_attribute_names,
                attribute_value_combo=self.ui.combobox_attribute_values,
                radio_equals=self.ui.radio_button_equals,
                radio_contains=self.ui.radio_button_contains,
                radio_starts_with=self.ui.radio_button_starts_with,
                radio_greater=self.ui.radio_button_greater,
                radio_smaller=self.ui.radio_button_smaller,
            )
            builder.start_xpath_build()
        except Exception as ex:
            message = f"An exception of type {type(ex).__name__} occurred. Arguments: {ex.args!r}"
            QMessageBox.critical(self, "Exception on building xpath expression", message)

    @Slot()
    def on_addXPathToList(self: "MainWindow"):
        """Add XPath expression to list."""
        try:
            from controllers.state_controller import AddXPathExpressionToListHandler, GenerateCSVHeaderHandler
            
            xpath_input = self.ui.line_edit_xpath_builder.text()
            xpath_filters = self._listwidget_to_list(self.ui.list_widget_main_xpath_expressions)
            csv_headers_input = self.ui.line_edit_csv_headers_input
            list_widget_xpath_expressions = self.ui.list_widget_main_xpath_expressions

            adder = AddXPathExpressionToListHandler(
                main_window=self,
                xpath_expression=xpath_input,
                xpath_filters=xpath_filters,
                list_widget_xpath_expressions=list_widget_xpath_expressions,
            )

            is_added = adder.add_expression_to_list()

            if is_added:
                current_text = csv_headers_input.text()
                self._add_recent_xpath_expression(xpath_input)

                generator = GenerateCSVHeaderHandler(
                    self,
                    tag_name_combo=self.ui.combobox_tag_names,
                    tag_value_combo=self.ui.combobox_tag_values,
                    attribute_name_combo=self.ui.combobox_attribute_names,
                    attribute_value_combo=self.ui.combobox_attribute_values,
                    xpath_input=self.ui.line_edit_xpath_builder,
                    csv_headers_input=self.ui.line_edit_csv_headers_input,
                )

                header = generator.generate_header()

                if current_text:
                    updated_text = f"{current_text}, {header}"
                else:
                    updated_text = header
                csv_headers_input.setText(updated_text)

                self.ui.line_edit_xpath_builder.clear()
        except Exception as ex:
            message = f"An exception of type {type(ex).__name__} occurred. Arguments: {ex.args!r}"
            QMessageBox.critical(self, "Exception adding XPath Expression to list widget", message)

    @Slot()
    def on_startCSVSearch(self: "MainWindow"):
        """Start CSV search and export process."""
        try:
            from controllers.state_controller import SearchAndExportToCSVHandler
            
            xml_path = self.ui.line_edit_xml_folder_path_input.text()
            csv_output = self.ui.line_edit_csv_output_path.text()
            headers = self.ui.line_edit_csv_headers_input.text()
            group_matches_flag = self.ui.checkbox_group_matches.isChecked()
            max_threads = self.set_max_threads
            xpath_filters = self._listwidget_to_list(self.ui.list_widget_main_xpath_expressions)

            self.csv_exporter_handler = SearchAndExportToCSVHandler(
                main_window=self,
                xml_folder_path=xml_path,
                xpath_filters=xpath_filters,
                csv_folder_output_path=csv_output,
                csv_headers_input=headers,
                group_matches_flag=group_matches_flag,
                set_max_threads=max_threads,
            )
            self.csv_exporter_handler.start_csv_export()
        except Exception as ex:
            message = f"An exception of type {type(ex).__name__} occurred. Arguments: {ex.args!r}"
            QMessageBox.critical(self, "Exception on starting to search and export to csv", message)

    @Slot()
    def on_stopCSVSearch(self):
        """Stop CSV search and export process."""
        try:
            if self.csv_exporter_handler:
                self.csv_exporter_handler.stop_csv_export()
                self.csv_exporter_handler = None
            else:
                QMessageBox.information(
                    self,
                    "No Active Export",
                    "There is no CSV export currently running to abort."
                )
        except Exception as ex:
            message = f"An exception of type {type(ex).__name__} occurred. Arguments: {ex.args!r}"
            QMessageBox.critical(self, "Exception on stopping CSV export", message)

    @Slot()
    def on_browseCSVConversionInput(self):
        """Browse for CSV conversion input file."""
        self.helper._browse_file_helper(
            dialog_message="Select csv file for conversion",
            line_widget=self.ui.line_edit_csv_conversion_path_input,
            file_extension_filter="CSV File (*.csv)",
        )

    @Slot()
    def on_convertCSVFile(self):
        """Start CSV conversion process."""
        try:
            from controllers.state_controller import CSVConversionHandler

            csv_file_to_convert = self.ui.line_edit_csv_conversion_path_input.text()
            extension_type = self.ui.combobox_csv_conversion_output_type.currentText()
            write_index = self.ui.checkbox_write_index_column.isChecked()
            label_loading_gif = self.ui.label_loading_gif
            
            self.csv_conversion_controller = CSVConversionHandler(
                main_window=self,
                csv_file_to_convert=csv_file_to_convert,
                extension_type=extension_type,
                write_index=write_index,
                label_loading_gif=label_loading_gif
            )
            self.csv_conversion_controller.start_csv_conversion()
        except Exception as ex:
            message = f"An exception of type {type(ex).__name__} occurred. Arguments: {ex.args!r}"
            QMessageBox.critical(self, "Exception on starting csv convert to other filetype", message)
            
    @Slot()
    def on_loadCSVFileForTable(self: "MainWindow"):
        """Browse for profile cleanup CSV file."""
        try:
            csv_path = self.helper._browse_file_helper_non_input(
                dialog_message="Select csv file",
                file_extension_filter="CSV File (*.csv)",
            )
            if csv_path:
                # Convert to a pandas dataframe
                results_df = pd.read_csv(csv_path)
                # Fill table widget
                self._populate_results_table(results_df)
                self._set_ui_widgets_table_disabled(False)
                self.ui.text_edit_csv_output.setText("CSV Data loaded successfully into the table!")
                
        except Exception as ex:
            message = f"An exception of type {type(ex).__name__} occurred. Arguments: {ex.args!r}"
            QMessageBox.critical(self, "Exception on loading csv file for table", message)
            
    @Slot()
    def on_clearTable(self):
        """Clears all data from the QTableWidget"""
        if self.ui.table_csv_data.columnCount() > 0:
            self.ui.table_csv_data.clearContents()
            self.ui.table_csv_data.setRowCount(0)
            self.ui.text_edit_csv_output.showText("Cleared results table!")
            # Disabled widgets again
            self._set_ui_widgets_table_disabled(True)
        
    @Slot()
    def on_filterTable(self, text: str):
        """Filter QTableWidget rows based on the search text"""
        text = text.strip().lower()

        for row in range(self.ui.table_csv_data.rowCount()):
            row_match = False
            for col in range(self.ui.table_csv_data.columnCount()):
                item = self.ui.table_csv_data.item(row, col)
                if item and text in item.text().lower():
                    row_match = True
                    break

            self.ui.table_csv_data.setRowHidden(row, not row_match)
            
    @Slot()
    def on_browseProfileCleanupCSV(self):
        """Browse for profile cleanup CSV file."""
        self.helper._browse_file_helper(
            dialog_message="Select csv file",
            line_widget=self.ui.line_edit_profile_cleanup_csv_file_path,
            file_extension_filter="CSV File (*.csv)",
        )

    @Slot()
    def on_browseProfileCleanupFolder(self):
        """Browse for profile cleanup folder."""
        self.helper._browse_folder_helper(
            dialog_message="Select directory that contains XML files",
            line_widget=self.ui.line_edit_profile_cleanup_folder_path,
        )

    @Slot()
    def on_startProfileCleanup(self):
        """Start profile cleanup process."""
        try:
            from controllers.state_controller import LobsterProfileExportCleanupHandler
            
            csv_file = self.ui.line_edit_profile_cleanup_csv_file_path.text()
            profiles_folder_path = self.ui.line_edit_profile_cleanup_folder_path.text()

            self.lobster_profile_cleaner = LobsterProfileExportCleanupHandler(
                main_window=self,
                csv_file_path=csv_file,
                profiles_folder_path=profiles_folder_path,
            )
            self.lobster_profile_cleaner.start_lobster_profile_cleanup()
        except Exception as ex:
            message = f"An exception of type {type(ex).__name__} occurred. Arguments: {ex.args!r}"
            QMessageBox.critical(self, "Exception on starting lobster profile xml files cleanup", message)

    @Slot()
    def on_dropCurrentCSVHeader(self):
        """Drop selected CSV header."""
        from controllers.state_controller import CSVColumnDropHandler
        
        csv_file_path = self.ui.line_edit_profile_cleanup_csv_file_path.text()
        column_to_drop = self.ui.combobox_csv_headers.currentText()
        column_to_drop_index = self.ui.combobox_csv_headers.currentIndex()

        drop_column = CSVColumnDropHandler(
            main_window=self,
            csv_file_path=csv_file_path,
            column_to_drop=column_to_drop,
            column_to_drop_index=column_to_drop_index,
        )
        drop_column.start_csv_column_drop()

    @Slot()
    def on_XMLOutputSearchNext(self):
        """Search next in XML output."""
        self.xml_text_searcher.search_next()

    @Slot()
    def on_XMLOutputSearchPrevious(self):
        """Search previous in XML output."""
        self.xml_text_searcher.search_previous()

    @Slot()
    def on_passCSVFilePathToConverter(self):
        """Pass CSV output path to converter input."""
        try:
            if self.ui.line_edit_csv_output_path.text():
                if len(self.ui.line_edit_csv_conversion_path_input.text()) > 0:
                    self.ui.line_edit_csv_conversion_path_input.clear()
                
                self.ui.line_edit_csv_conversion_path_input.setText(
                    self.ui.line_edit_csv_output_path.text()
                )
                
                # Move to second tab
                if self.ui.tabWidget.currentIndex() == 0:
                    self.ui.tabWidget.setCurrentIndex(1) 
            else:
                QMessageBox.information(
                    self, 
                    "CSV output not set", 
                    "No CSV output for exporting has been set.\nCannot copy path to CSV converter input field."
                )
        except Exception as ex:
            message = f"An exception of type {type(ex).__name__} occurred. Arguments: {ex.args!r}"
            QMessageBox.critical(self, "Exception on starting csv convert to other filetype", message)

    # === Checkbox Event Handlers ===
    @Slot()
    def on_writeIndexCheckBoxToggled(self):
        """Handle write index checkbox toggle."""
        message_with_index = """
        Data will look like this:

        | Index           | Header 1   | Header 2    |
        |-------------------|-------------------|-------------------|
        | 1                  | Data...         | Data...        |
        """
        message_without_index = """
        Data will look like this:

        | Header 1 | Header 2      |
        |------------------|-------------------|
        | Data...       | Data...         |
        """
        try:
            if self.ui.checkbox_write_index_column.isChecked():
                self.ui.text_edit_csv_output.setText(message_with_index)
            else:
                self.ui.text_edit_csv_output.setText(message_without_index)
        except Exception as ex:
            message = f"An exception of type {type(ex).__name__} occurred. Arguments: {ex.args!r}"
            QMessageBox.critical(self, "Exception in Program", f"An error occurred: {message}")
    
    @Slot()
    def on_groupMatchesCheckBoxToggled(self):
        """Handle group matches checkbox toggle."""
        example_on = """
        | Header 1 | Header 2      |
        |------------------|-------------------|
        | Data...       | Match 1; Match 2; Match 3 |"""
        
        example_off = """
        | Header 1 | Header 2      |
        |------------------|-------------------|
        | Data...       | Match 1         |
        | Data...       | Match 2         |
        | Data...       | Match 3         |"""
        
        try:
            if self.ui.checkbox_group_matches.isChecked():
                self.ui.text_edit_program_output.setText(
                    f"Group Matches is enabled. All matches for each XPath expression will be grouped together in the CSV output.\n{example_on}"
                )
            else:
                self.ui.text_edit_program_output.setText(
                    f"Group Matches is disabled. Each match will be listed separately in the CSV output.\n{example_off}"
                )
        except Exception as ex:
            message = f"An exception of type {type(ex).__name__} occurred. Arguments: {ex.args!r}"
            QMessageBox.critical(self, "Exception in Program", f"An error occurred: {message}")

    # === Context Menu Event Handlers ===
    @Slot(QPoint)
    def on_showXPathContextMenu(self: "MainWindow", position: QPoint):
        """Show context menu for XPath expressions list."""
        context_menu = QMenu(self)
        remove_action = QAction("Remove Selected", self)
        remove_all_action = QAction("Remove All", self)

        context_menu.addAction(remove_action)
        context_menu.addAction(remove_all_action)

        remove_action.triggered.connect(self._remove_selected_xpath_item)
        remove_all_action.triggered.connect(self._remove_all_xpath_items)

        context_menu.exec(self.ui.list_widget_main_xpath_expressions.mapToGlobal(position))

    @Slot(QPoint)
    def on_showXMLOutputContextMenu(self, position: QPoint):
        """Show context menu for XML output."""
        menu = self.ui.text_edit_xml_output.createStandardContextMenu()
        # Find action
        find_action = QAction(
            "Find",
            self,
            shortcut=QKeySequence(Qt.Modifier.CTRL | Qt.Key.Key_F),
        )
        find_action.triggered.connect(self.on_toggleXMLOutputSearchWidgets)
        menu.addAction(find_action)

        menu.exec(self.ui.text_edit_xml_output.mapToGlobal(position))
        
    @Slot(QPoint) # For the main Program Output Text Edit
    def on_contextMenuEventProgramOutput(self, position: QPoint):
        # Create standard context menu for Text Edit
        menu = self.ui.text_edit_program_output.createStandardContextMenu()
        
        # Clear output action
        clear_output_action = QAction("Clear output", self)
        clear_output_action.triggered.connect(lambda: self.on_clearOutput(self.ui.text_edit_program_output))
        
        # Add clear output action to standard QMenu (context menu)
        menu.addAction(clear_output_action)
        # Map the position of the context menu to the mouse position
        menu.exec(self.ui.text_edit_program_output.mapToGlobal(position))
        
    @Slot(QPoint) # For the CSV Output Text Edit
    def on_contextMenuEventCSVOutput(self, position: QPoint):
        # Create standard context menu for Text Edit
        menu = self.ui.text_edit_csv_output.createStandardContextMenu()
        
        # Clear output action
        clear_output_action = QAction("Clear output", self)
        clear_output_action.triggered.connect(lambda: self.on_clearOutput(self.ui.text_edit_csv_output))
        
        # Add clear output action to standard QMenu (context menu)
        menu.addAction(clear_output_action)
        # Map the position of the context menu to the mouse position
        menu.exec(self.ui.text_edit_csv_output.mapToGlobal(position))

    @Slot(str)
    def on_setXPathExpressionInInput(self, expression: str):
        """Set XPath expression in input field."""
        self.ui.line_edit_xpath_builder.clear()
        self.ui.line_edit_xpath_builder.setText(expression)
        
    @Slot()
    def on_OpenConvertedFile(self: "MainWindow"):
        """Open the converted file in the default application."""
        file_path = self.ui.line_edit_csv_conversion_open_file_path.text()
        self.helper._open_file_directly(file_path)
        
    @Slot()
    def on_ConvertHexToDecimal(self) -> None:
        """
        Converts the instance's hexadecimal string to its decimal equivalent.
        Returns:
            None
        """
        try:
            # Clean up hex string (removing the delimiter ':' from the string)
            hex_string = self.ui.line_edit_hexadecimal.text()
            if ":" in hex_string:
                hex_string = hex_string.replace(":", "")
            decimal_value = int(hex_string, 16)
            # Set decimal value to the second input field
            self.ui.line_edit_decimal.setText(str(decimal_value))
        except ValueError as ve:
            QMessageBox.critical(
                self,
                "Invalid Hexadecimal Input",
                f"The provided input is not a valid hexadecimal string.\nError details: {ve}"
            )
>>>>>>> 37d9a16d
<|MERGE_RESOLUTION|>--- conflicted
+++ resolved
@@ -1,1992 +1,953 @@
-<<<<<<< HEAD
-# File: modules/signal_handlers.py
-import webbrowser
-import datetime
-import os
-from PySide6.QtWidgets import (
-    QMenu,
-    QFileDialog,
-    QMessageBox,
-    QLineEdit,
-    QTextEdit
-    
-)
-from PySide6.QtGui import QAction, QShortcut, QKeySequence, QDesktopServices, QIcon
-from PySide6.QtCore import (
-    Qt,
-    Slot,
-    QUrl,
-    QFile,
-    QPoint,
-    QIODevice,
-    QTextStream
-
-)
-
-from typing import List, TYPE_CHECKING
-from gui.main.XMLuvation_ui import Ui_MainWindow
-
-if TYPE_CHECKING:
-    from PySide6.QtCore import QSettings
-    from controllers.state_controller import ComboboxStateHandler
-    from modules.config_handler import ConfigHandler
-
-class SignalHandlerMixin:
-    """Mixin class to handle all signal connections and slot methods"""
-    # Type hints for attributes accessed in this mixin
-    ui: Ui_MainWindow
-    xpath_filters: List[str]
-    recent_xpath_expressions: List[str]
-    settings: 'QSettings'
-    cb_state_controller: 'ComboboxStateHandler'
-    set_max_threads: int
-    current_theme: str
-    config_handler: "ConfigHandler"
-    theme_icon: QIcon
-    
-    def __init__(self):
-        super().__init__()
-        self._current_xml_parser = None
-        self._current_csv_exporter = None
-        self._current_xpath_builder = None
-        
-    def connect_menu_bar_actions(self):
-        """Connect all menu bar actions to their handlers."""
-        # Add theme action to Menu Bar at the far right
-        self.toggle_theme_action = self.ui.menu_bar.addAction(self.theme_icon, "Toggle Theme")
-        self.ui.exit_action.triggered.connect(self.close)
-        self.ui.clear_recent_xpath_expressions_action.triggered.connect(self.on_clearRecentXpathExpressions)
-        self.ui.open_input_action.triggered.connect(self.on_openInputDirectory)
-        self.ui.open_output_action.triggered.connect(self.on_openOutputDirectory)
-        self.ui.open_csv_conversion_input_action.triggered.connect(self.on_openCSVConversionInputDirectory)
-        self.ui.open_paths_manager.triggered.connect(self.on_openPathsManager)
-        self.ui.open_pre_built_xpaths_manager_action.triggered.connect(self.on_openPrebuiltXPathsManager)
-        self.ui.xpath_help_action.triggered.connect(self.on_xpathHelp)
-        self.toggle_theme_action.triggered.connect(self.on_changeTheme)
-        self.ui.prompt_on_exit_action.checkableChanged.connect(self.on_PromptOnExitChecked)
-
-        # Connect recent xpath expressions menu
-        for action in self.ui.recent_xpath_expressions_menu.actions():
-            action.triggered.connect(
-                lambda checked, exp=action.text(): self.on_setXPathExpressionInInput(exp)
-            )
-
-    def connect_ui_events(self):
-        """Connect all UI element events to their handlers."""
-        
-        # ===== Handle custom context menus ===== #
-        # Connect context menu signals
-        self.ui.list_widget_main_xpath_expressions.customContextMenuRequested.connect(self.on_showXPathContextMenu)
-        self.ui.text_edit_xml_output.customContextMenuRequested.connect(self.on_showXMLOutputContextMenu)
-        
-        # Context menu signals for program output and csv output
-        self.ui.text_edit_program_output.customContextMenuRequested.connect(self.on_contextMenuEventProgramOutput)
-        self.ui.text_edit_csv_output.customContextMenuRequested.connect(self.on_contextMenuEventCSVOutput)
-        
-        # ======================================= #
-        
-        # Keyboard shortcuts
-        self.shortcut_find = QShortcut(
-            QKeySequence(Qt.Modifier.CTRL | Qt.Key.Key_F), self
-        )
-        self.shortcut_find.activated.connect(self.on_toggleXMLOutputSearchWidgets)
-
-        # Line Edit events
-        self.ui.line_edit_xml_folder_path_input.textChanged.connect(self.on_XMLFolderPathChanged)
-        self.ui.line_edit_profile_cleanup_csv_file_path.textChanged.connect(self.on_CSVProfileCleanupInputChanged)
-
-        # ComboBox events
-        self.ui.combobox_tag_names.currentTextChanged.connect(self.cb_state_controller.on_tag_name_changed)
-        self.ui.combobox_attribute_names.currentTextChanged.connect(self.cb_state_controller.on_attribute_name_changed)
-
-        # Button events
-        self.ui.button_pass_csv_to_converter.linkActivated.connect(self.on_passCSVFilePathToConverter)
-        self.ui.button_browse_xml_folder.clicked.connect(self.on_browseXMLFolder)
-        self.ui.button_read_xml.clicked.connect(self.on_readXMLFile)
-        self.ui.button_browse_csv.clicked.connect(self.on_browseCSVOutput)
-        self.ui.button_build_xpath.clicked.connect(self.on_buildXPathExpression)
-        self.ui.button_add_xpath_to_list.clicked.connect(self.on_addXPathToList)
-        self.ui.button_start_csv_export.clicked.connect(self.on_startCSVSearch)
-        self.ui.button_abort_csv_export.clicked.connect(self.on_stopCSVSearch)
-        self.ui.button_browse_csv_conversion_path_input.clicked.connect(self.on_browseCSVConversionInput)
-        self.ui.button_csv_conversion_convert.clicked.connect(self.on_convertCSVFile)
-        self.ui.button_profile_cleanup_browse_csv_file_path.clicked.connect(self.on_browseProfileCleanupCSV)
-        self.ui.button_profile_cleanup_browse_folder_path.clicked.connect(self.on_browseProfileCleanupFolder)
-        self.ui.button_profile_cleanup_cleanup_start.clicked.connect(self.on_startProfileCleanup)
-        self.ui.button_drop_csv_header.clicked.connect(self.on_dropCurrentCSVHeader)
-        self.ui.button_find_next.clicked.connect(self.on_XMLOutputSearchNext)
-        self.ui.button_find_previous.clicked.connect(self.on_XMLOutputSearchPrevious)
-        self.ui.button_csv_conversion_open_file.clicked.connect(self.on_OpenConvertedFile)
-
-        # CheckBox events
-        self.ui.checkbox_write_index_column.toggled.connect(self.on_writeIndexCheckBoxToggled)
-        self.ui.checkbox_group_matches.toggled.connect(self.on_groupMatchesCheckBoxToggled)
-
-    # ============= SLOT METHODS =============
-    
-    # === Message Box Slots ===
-    @Slot(str, str)
-    def handle_critical_message(self, title: str, message: str):
-        """Show critical message dialog."""
-        QMessageBox.critical(self, title, message)
-
-    @Slot(str, str)
-    def handle_info_message(self, title: str, message: str):
-        """Show information message dialog."""
-        QMessageBox.information(self, title, message)
-
-    @Slot(str, str)
-    def handle_warning_message(self, title: str, message: str):
-        """Show warning message dialog."""
-        QMessageBox.warning(self, title, message)
-
-    # === Progress and Output Slots ===
-    @Slot(int)
-    def handle_progress_bar_update(self, progress: int):
-        """Handle progress bar updates."""
-        self.ui.progressbar_main.setValue(progress)
-
-    @Slot(str)
-    def handle_program_output_append(self, message: str):
-        """Handle QTextEdit progress updates with append."""
-        self.ui.text_edit_program_output.append(message)
-
-    @Slot(str)
-    def handle_program_output_set_text(self, message: str):
-        """Handle QTextEdit progress updates with setText."""
-        self.ui.text_edit_program_output.setText(message)
-
-    @Slot(str)
-    def handle_csv_tab_output_append(self, message: str):
-        """Handle CSV tab QTextEdit progress updates with append."""
-        self.ui.text_edit_csv_output.append(message)
-
-    @Slot(str)
-    def handle_csv_tab_output_set_text(self, message: str):
-        """Handle CSV tab QTextEdit progress updates with setText."""
-        self.ui.text_edit_csv_output.setText(message)
-        
-    @Slot(str)
-    def handler_set_converted_file_path(self, file_path: str):
-        """Set the file path of the converted file in the "Open File" QLineEdit."""
-        self.ui.line_edit_csv_conversion_open_file_path.setText(file_path)
-
-    @Slot(str)
-    def handle_file_processing_label(self, message: str):
-        """Handle QLabel progress updates for file processing."""
-        self.ui.label_file_processing.setText(message)
-
-    # === Specific Feature Slots ===
-    @Slot(int)
-    def handle_csv_column_dropped(self, index: int):
-        """Handle CSV column drop completion."""
-        self.ui.combobox_csv_headers.removeItem(index)
-
-    @Slot(dict)
-    def handle_xml_parsing_finished(self, result: dict):
-        """Handle XML parsing completion."""
-        try:
-            from modules.xml_parser import set_xml_content_to_widget
-
-            xml_content = result.get("xml_string", "")
-            # Add highlighter for XML files then add to QTextEdit
-            set_xml_content_to_widget(self.ui.text_edit_xml_output, xml_content)
-            self.ui.text_edit_xml_output.setPlainText(xml_content)
-
-            # Fill the combo boxes with unique tags and attributes
-            tags = result.get("tags", [])
-            attributes = result.get("attributes", [])
-            tag_values = result.get("tag_values", [])
-            attribute_values = result.get("attribute_values", [])
-
-            self.ui.combobox_tag_names.clear()
-            self.ui.combobox_tag_names.addItems(tags)
-            self.ui.combobox_attribute_names.clear()
-            self.ui.combobox_attribute_names.addItems(attributes)
-
-            self.ui.combobox_tag_values.clear()
-            self.ui.combobox_tag_values.addItems(tag_values)
-            self.ui.combobox_attribute_values.clear()
-            self.ui.combobox_attribute_values.addItems(attribute_values)
-
-            # Enable ComboBoxes
-            self.ui.combobox_tag_names.setDisabled(False)
-            self.ui.combobox_attribute_names.setDisabled(False)
-            self.ui.combobox_tag_values.setDisabled(False)
-            self.ui.combobox_attribute_values.setDisabled(False)
-
-            # Display additional info
-            info_message = f"File: {result.get('file_path', 'Unknown')}\n"
-            info_message += f"Root element: {result.get('root_tag', 'Unknown')}\n"
-            info_message += f"Total elements: {result.get('element_count', 0)}\n"
-            info_message += f"Unique tags: {len(result.get('tags', []))}\n"
-            info_message += f"Encoding: {result.get('encoding', 'Unknown')}"
-
-            # Save XML file in initialized variable
-            self.current_read_xml_file = result.get("file_path")
-            self.ui.text_edit_program_output.append(info_message)
-
-            self.parsed_xml_data = result
-            # Pass the new result data to the ComboBoxStateController
-            self.cb_state_controller.set_parsed_data(result)
-
-        except Exception as ex:
-            message = f"An exception of type {type(ex).__name__} occurred. Arguments: {ex.args!r}"
-            QMessageBox.critical(self, "Error processing parsing results", message)
-
-    @Slot(bool)
-    def handle_csv_export_started(self, state: bool):
-        """Handle CSV export start state changes."""
-        self.ui.button_abort_csv_export.setVisible(state)
-        self.ui.label_file_processing.setVisible(state)
-        self._set_ui_widgets_disabled(state)
-
-    @Slot()
-    def handle_csv_export_finished(self):
-        """Handle CSV export completion."""
-        self.ui.button_abort_csv_export.setVisible(False)
-        self.ui.label_file_processing.setVisible(False)
-        self._set_ui_widgets_disabled(False)
-        self.ui.progressbar_main.reset()
-        
-        # Release worker reference
-        if hasattr(self, '_current_csv_exporter'):
-            self._current_csv_exporter = None
-
-    # ============= CONNECTION METHODS =============
-
-    def connect_xml_parsing_signals(self, worker):
-        """Connect signals for XML parsing operations."""
-        self._current_xml_parser = worker
-        worker.signals.finished.connect(self.handle_xml_parsing_finished)
-        worker.signals.error_occurred.connect(self.handle_critical_message)
-        worker.signals.program_output_progress.connect(self.handle_program_output_append)
-
-    def connect_xpath_builder_signals(self, worker):
-        """Connect signals for XPath building operations."""
-        self._current_xpath_builder = worker
-        worker.signals.program_output_progress.connect(self.handle_program_output_append)
-        worker.signals.error_occurred.connect(self.handle_critical_message)
-        worker.signals.warning_occurred.connect(self.handle_warning_message)
-
-    def connect_csv_export_signals(self, worker):
-        """Connect signals for CSV export operations."""
-        self._current_csv_exporter = worker
-        worker.signals.finished.connect(self.handle_csv_export_finished)
-        worker.signals.error_occurred.connect(self.handle_critical_message)
-        worker.signals.info_occurred.connect(self.handle_info_message)
-        worker.signals.warning_occurred.connect(self.handle_warning_message)
-        worker.signals.program_output_progress_append.connect(self.handle_program_output_append)
-        worker.signals.program_output_progress_set_text.connect(self.handle_program_output_set_text)
-        worker.signals.file_processing_progress.connect(self.handle_file_processing_label)
-        worker.signals.progressbar_update.connect(self.handle_progress_bar_update)
-        worker.signals.visible_state_widget.connect(self.handle_csv_export_started)
-
-    def connect_file_cleanup_signals(self, worker):
-        """Connect signals for file cleanup operations."""
-        worker.signals.error_occurred.connect(self.handle_critical_message)
-        worker.signals.warning_occurred.connect(self.handle_warning_message)
-        worker.signals.tab2_program_output_append.connect(self.handle_csv_tab_output_append)
-        worker.signals.column_dropped_successfully.connect(self.handle_csv_column_dropped)
-
-    def connect_csv_conversion_signals(self, worker):
-        """Connect signals for CSV conversion operations."""
-        worker.signals.error_occurred.connect(self.handle_critical_message)
-        worker.signals.info_occurred.connect(self.handle_info_message)
-        worker.signals.warning_occurred.connect(self.handle_warning_message)
-        worker.signals.tab2_program_output_append.connect(self.handle_csv_tab_output_append)
-        worker.signals.set_file_open_path.connect(self.handler_set_converted_file_path)
-
-    # ============= EVENT HANDLER METHODS =============
-
-    # === Menu Bar Event Handlers ===
-    @Slot()
-    def on_clearRecentXpathExpressions(self):
-        """Clear recent XPath expressions."""
-        reply = QMessageBox.question(
-            self,
-            "Clear recent XPath expressions",
-            "Are you sure you want to clear the list of recent XPath expressions?",
-            QMessageBox.Yes | QMessageBox.No,
-            QMessageBox.No
-        )
-        if reply == QMessageBox.Yes:
-            self.settings.remove("recent_xpath_expressions")
-            self.recent_xpath_expressions = []
-            self._update_recent_xpath_expressions_menu()
-
-    @Slot()
-    def on_clearOutput(self, text_edit: QTextEdit):
-        """Clear selected output text edit."""
-        text_edit.clear()
-
-    @Slot()
-    def on_openInputDirectory(self):
-        """Open input XML folder in file explorer."""
-        directory = self.ui.line_edit_xml_folder_path_input.text()
-        self._open_folder_in_file_explorer(directory)
-
-    @Slot()
-    def on_openOutputDirectory(self):
-        """Open output CSV folder in file explorer."""
-        directory = os.path.dirname(self.ui.line_edit_csv_output_path.text()) if self.ui.line_edit_csv_output_path.text() else ""
-        self._open_folder_in_file_explorer(directory)
-
-    @Slot()
-    def on_openCSVConversionInputDirectory(self):
-        """Open CSV conversion input folder in file explorer."""
-        directory = os.path.dirname(self.ui.line_edit_csv_conversion_path_input.text()) if self.ui.line_edit_csv_conversion_path_input.text() else ""
-        self._open_folder_in_file_explorer(directory)
-
-    @Slot() # Opens Pre-built XPaths Manager QWidget
-    def on_openPrebuiltXPathsManager(self):
-        from gui.widgets.modules.pre_built_xpaths_manager import PreBuiltXPathsManager
-        self.w = PreBuiltXPathsManager(main_window=self)
-        self.w.show()
-
-    @Slot() # Opens Paths Manager QWidget
-    def on_openPathsManager(self):
-        """Open paths manager window."""
-        from gui.widgets.modules.path_manager import CustomPathsManager
-        self.w = CustomPathsManager(main_window=self)
-        self.w.show()
-
-    @Slot()
-    def on_xpathHelp(self):
-        """Open XPath help webpage."""
-        webbrowser.open("https://www.w3schools.com/xml/xpath_syntax.asp")
-
-    @Slot()
-    def on_changeTheme(self):
-        """Toggle application theme."""
-        if self.current_theme == "dark_theme.qss":
-            self.toggle_theme_action.setIcon(self.dark_mode_icon)
-            self._initialize_theme_file(self.light_theme_file)
-            self.current_theme = "light_theme.qss"
-        else:
-            self.toggle_theme_action.setIcon(self.light_mode_icon)
-            self._initialize_theme_file(self.dark_theme_file)
-            self.current_theme = "dark_theme.qss"
-            
-    @Slot()
-    def on_PromptOnExitChecked(self):
-        """Handle prompt on exit checkbox toggle."""
-        is_checked = self.ui.prompt_on_exit_action.isChecked()
-        self.settings.setValue("prompt_on_exit", is_checked)
-
-    # === UI Event Handlers ===
-    @Slot()
-    def on_toggleXMLOutputSearchWidgets(self):
-        """Toggle XML output search widgets visibility."""
-        is_hidden = self.ui.line_edit_xml_output_find_text.isHidden()
-        
-        self.ui.line_edit_xml_output_find_text.setHidden(not is_hidden)
-        self.ui.button_find_next.setHidden(not is_hidden)
-        self.ui.button_find_previous.setHidden(not is_hidden)
-        
-        if not is_hidden:
-            self.ui.line_edit_xml_output_find_text.clear()
-
-    @Slot()
-    def on_XMLFolderPathChanged(self):
-        """Update XML file count when folder path changes."""
-        try:
-            folder = self.ui.line_edit_xml_folder_path_input.text()
-            if os.path.isdir(folder):
-                xml_files_count = sum(
-                    1 for f in os.listdir(folder) if f.endswith(".xml")
-                )
-                if xml_files_count >= 1:
-                    self.ui.statusbar_xml_files_count.setText(
-                        f"Found {xml_files_count} XML Files"
-                    )
-        except Exception as ex:
-            message = f"An exception of type {type(ex).__name__} occurred. Arguments: {ex.args!r}"
-            self.ui.statusbar_xml_files_count.setText(
-                f"Error counting XML files: {message}"
-            )
-
-    @Slot()
-    def on_CSVProfileCleanupInputChanged(self):
-        """Handle CSV profile cleanup input changes."""
-        from controllers.state_controller import CSVColumnDropHandler
-        
-        csv_file_path = self.ui.line_edit_profile_cleanup_csv_file_path.text()
-        column_to_drop = self.ui.combobox_csv_headers.currentText()
-        column_to_drop_index = self.ui.combobox_csv_headers.currentIndex()
-        csv_header_combobox = self.ui.combobox_csv_headers
-        drop_header_button = self.ui.button_drop_csv_header
-
-        handler = CSVColumnDropHandler(
-            main_window=self,
-            csv_file_path=csv_file_path,
-            column_to_drop=column_to_drop,
-            column_to_drop_index=column_to_drop_index,
-            csv_header_combobox=csv_header_combobox,
-            drop_header_button=drop_header_button,
-        )
-        handler.on_csv_input_file_path_changed()
-
-    # === Button Event Handlers ===
-    @Slot()
-    def on_browseXMLFolder(self):
-        """Browse for XML folder."""
-        self._browse_folder_helper(
-            dialog_message="Select directory that contains XML files",
-            line_widget=self.ui.line_edit_xml_folder_path_input,
-        )
-
-    @Slot()
-    def on_readXMLFile(self):
-        """Read XML file dialog and parsing."""
-        try:
-            file_name, _ = QFileDialog.getOpenFileName(
-                self, "Select XML File", "", "XML File (*.xml)"
-            )
-            if file_name:
-                self._parse_xml_file(file_name)
-                # Add the read XML files path to the XML path input field if it's not already set
-                if not self.ui.line_edit_xml_folder_path_input.text():
-                    self.ui.line_edit_xml_folder_path_input.setText(
-                        os.path.dirname(file_name)
-                    )
-        except Exception as ex:
-            message = f"An exception of type {type(ex).__name__} occurred. Arguments: {ex.args!r}"
-            QMessageBox.critical(self, "Exception reading xml file", message)
-
-    @Slot()
-    def on_browseCSVOutput(self):
-        """Browse for CSV output file."""
-        self._browse_save_file_as_helper(
-            dialog_message="Save as",
-            line_widget=self.ui.line_edit_csv_output_path,
-            file_extension_filter="CSV File (*.csv)",
-            filename_placeholder=f"Evaluation_{datetime.datetime.now().strftime('%Y.%m.%d_%H%M')}.csv"
-        )
-
-    @Slot()
-    def on_buildXPathExpression(self):
-        """Build XPath expression based on selected combobox values."""
-        try:
-            from controllers.state_controller import XPathBuildHandler
-            
-            builder = XPathBuildHandler(
-                main_window=self,
-                line_edit_xpath_builder=self.ui.line_edit_xpath_builder,
-                tag_name_combo=self.ui.combobox_tag_names,
-                tag_value_combo=self.ui.combobox_tag_values,
-                attribute_name_combo=self.ui.combobox_attribute_names,
-                attribute_value_combo=self.ui.combobox_attribute_values,
-                radio_equals=self.ui.radio_button_equals,
-                radio_contains=self.ui.radio_button_contains,
-                radio_starts_with=self.ui.radio_button_starts_with,
-                radio_greater=self.ui.radio_button_greater,
-                radio_smaller=self.ui.radio_button_smaller,
-            )
-            builder.start_xpath_build()
-        except Exception as ex:
-            message = f"An exception of type {type(ex).__name__} occurred. Arguments: {ex.args!r}"
-            QMessageBox.critical(self, "Exception on building xpath expression", message)
-
-    @Slot()
-    def on_addXPathToList(self):
-        """Add XPath expression to list."""
-        try:
-            from controllers.state_controller import AddXPathExpressionToListHandler, GenerateCSVHeaderHandler
-            
-            xpath_input = self.ui.line_edit_xpath_builder.text()
-            xpath_filters = self.xpath_filters
-            csv_headers_input = self.ui.line_edit_csv_headers_input
-            list_widget_xpath_expressions = self.ui.list_widget_main_xpath_expressions
-
-            adder = AddXPathExpressionToListHandler(
-                main_window=self,
-                xpath_expression=xpath_input,
-                xpath_filters=xpath_filters,
-                list_widget_xpath_expressions=list_widget_xpath_expressions,
-            )
-
-            is_added = adder.add_expression_to_list()
-
-            if is_added:
-                current_text = csv_headers_input.text()
-                self._add_recent_xpath_expression(xpath_input)
-                self._update_statusbar_xpath_listbox_count()
-
-                generator = GenerateCSVHeaderHandler(
-                    self,
-                    tag_name_combo=self.ui.combobox_tag_names,
-                    tag_value_combo=self.ui.combobox_tag_values,
-                    attribute_name_combo=self.ui.combobox_attribute_names,
-                    attribute_value_combo=self.ui.combobox_attribute_values,
-                    xpath_input=self.ui.line_edit_xpath_builder,
-                    csv_headers_input=self.ui.line_edit_csv_headers_input,
-                )
-
-                header = generator.generate_header()
-
-                if current_text:
-                    updated_text = f"{current_text}, {header}"
-                else:
-                    updated_text = header
-                csv_headers_input.setText(updated_text)
-
-                self.ui.line_edit_xpath_builder.clear()
-        except Exception as ex:
-            message = f"An exception of type {type(ex).__name__} occurred. Arguments: {ex.args!r}"
-            QMessageBox.critical(self, "Exception adding XPath Expression to list widget", message)
-
-    @Slot()
-    def on_startCSVSearch(self):
-        """Start CSV search and export process."""
-        try:
-            from controllers.state_controller import SearchAndExportToCSVHandler
-            
-            xml_path = self.ui.line_edit_xml_folder_path_input.text()
-            csv_output = self.ui.line_edit_csv_output_path.text()
-            headers = self.ui.line_edit_csv_headers_input.text()
-            group_matches_flag = self.ui.checkbox_group_matches.isChecked()
-            max_threads = self.set_max_threads
-            xpath_filters = self.xpath_filters
-
-            self.csv_exporter_handler = SearchAndExportToCSVHandler(
-                main_window=self,
-                xml_folder_path=xml_path,
-                xpath_filters=xpath_filters,
-                csv_folder_output_path=csv_output,
-                csv_headers_input=headers,
-                group_matches_flag=group_matches_flag,
-                set_max_threads=max_threads,
-            )
-            self.csv_exporter_handler.start_csv_export()
-        except Exception as ex:
-            message = f"An exception of type {type(ex).__name__} occurred. Arguments: {ex.args!r}"
-            QMessageBox.critical(self, "Exception on starting to search and export to csv", message)
-
-    @Slot()
-    def on_stopCSVSearch(self):
-        """Stop CSV search and export process."""
-        try:
-            if self.csv_exporter_handler:
-                self.csv_exporter_handler.stop_csv_export()
-                self.csv_exporter_handler = None
-            else:
-                QMessageBox.information(
-                    self,
-                    "No Active Export",
-                    "There is no CSV export currently running to abort."
-                )
-        except Exception as ex:
-            message = f"An exception of type {type(ex).__name__} occurred. Arguments: {ex.args!r}"
-            QMessageBox.critical(self, "Exception on stopping CSV export", message)
-
-    @Slot()
-    def on_browseCSVConversionInput(self):
-        """Browse for CSV conversion input file."""
-        self._browse_file_helper(
-            dialog_message="Select csv file for conversion",
-            line_widget=self.ui.line_edit_csv_conversion_path_input,
-            file_extension_filter="CSV File (*.csv)",
-        )
-
-    @Slot()
-    def on_convertCSVFile(self):
-        """Start CSV conversion process."""
-        try:
-            from controllers.state_controller import CSVConversionHandler
-            
-            csv_file_to_convert = self.ui.line_edit_csv_conversion_path_input.text()
-            extension_type = self.ui.combobox_csv_conversion_output_type.currentText()
-            write_index = self.ui.checkbox_write_index_column.isChecked()
-
-            self.csv_conversion_controller = CSVConversionHandler(
-                main_window=self,
-                csv_file_to_convert=csv_file_to_convert,
-                extension_type=extension_type,
-                write_index=write_index,
-            )
-            self.csv_conversion_controller.start_csv_conversion()
-        except Exception as ex:
-            message = f"An exception of type {type(ex).__name__} occurred. Arguments: {ex.args!r}"
-            QMessageBox.critical(self, "Exception on starting csv convert to other filetype", message)
-
-    @Slot()
-    def on_browseProfileCleanupCSV(self):
-        """Browse for profile cleanup CSV file."""
-        self._browse_file_helper(
-            dialog_message="Select csv file",
-            line_widget=self.ui.line_edit_profile_cleanup_csv_file_path,
-            file_extension_filter="CSV File (*.csv)",
-        )
-
-    @Slot()
-    def on_browseProfileCleanupFolder(self):
-        """Browse for profile cleanup folder."""
-        self._browse_folder_helper(
-            dialog_message="Select directory that contains XML files",
-            line_widget=self.ui.line_edit_profile_cleanup_folder_path,
-        )
-
-    @Slot()
-    def on_startProfileCleanup(self):
-        """Start profile cleanup process."""
-        try:
-            from controllers.state_controller import LobsterProfileExportCleanupHandler
-            
-            csv_file = self.ui.line_edit_profile_cleanup_csv_file_path.text()
-            profiles_folder_path = self.ui.line_edit_profile_cleanup_folder_path.text()
-
-            self.lobster_profile_cleaner = LobsterProfileExportCleanupHandler(
-                main_window=self,
-                csv_file_path=csv_file,
-                profiles_folder_path=profiles_folder_path,
-            )
-            self.lobster_profile_cleaner.start_lobster_profile_cleanup()
-        except Exception as ex:
-            message = f"An exception of type {type(ex).__name__} occurred. Arguments: {ex.args!r}"
-            QMessageBox.critical(self, "Exception on starting lobster profile xml files cleanup", message)
-
-    @Slot()
-    def on_dropCurrentCSVHeader(self):
-        """Drop selected CSV header."""
-        from controllers.state_controller import CSVColumnDropHandler
-        
-        csv_file_path = self.ui.line_edit_profile_cleanup_csv_file_path.text()
-        column_to_drop = self.ui.combobox_csv_headers.currentText()
-        column_to_drop_index = self.ui.combobox_csv_headers.currentIndex()
-
-        drop_column = CSVColumnDropHandler(
-            main_window=self,
-            csv_file_path=csv_file_path,
-            column_to_drop=column_to_drop,
-            column_to_drop_index=column_to_drop_index,
-        )
-        drop_column.start_csv_column_drop()
-
-    @Slot()
-    def on_XMLOutputSearchNext(self):
-        """Search next in XML output."""
-        self.xml_text_searcher.search_next()
-
-    @Slot()
-    def on_XMLOutputSearchPrevious(self):
-        """Search previous in XML output."""
-        self.xml_text_searcher.search_previous()
-
-    @Slot()
-    def on_passCSVFilePathToConverter(self):
-        """Pass CSV output path to converter input."""
-        try:
-            if self.ui.line_edit_csv_output_path.text():
-                if len(self.ui.line_edit_csv_conversion_path_input.text()) > 0:
-                    self.ui.line_edit_csv_conversion_path_input.clear()
-                
-                self.ui.line_edit_csv_conversion_path_input.setText(
-                    self.ui.line_edit_csv_output_path.text()
-                )
-                
-                # Move to second tab
-                if self.ui.tabWidget.currentIndex() == 0:
-                    self.ui.tabWidget.setCurrentIndex(1) 
-            else:
-                QMessageBox.information(
-                    self, 
-                    "CSV output not set", 
-                    "No CSV output for exporting has been set.\nCannot copy path to CSV converter input field."
-                )
-        except Exception as ex:
-            message = f"An exception of type {type(ex).__name__} occurred. Arguments: {ex.args!r}"
-            QMessageBox.critical(self, "Exception on starting csv convert to other filetype", message)
-
-    # === Checkbox Event Handlers ===
-    @Slot()
-    def on_writeIndexCheckBoxToggled(self):
-        """Handle write index checkbox toggle."""
-        message_with_index = """
-        Data will look like this:
-
-        | Index           | Header 1   | Header 2    |
-        |-------------------|-------------------|-------------------|
-        | 1                  | Data...         | Data...        |
-        """
-        message_without_index = """
-        Data will look like this:
-
-        | Header 1 | Header 2      |
-        |------------------|-------------------|
-        | Data...       | Data...         |
-        """
-        try:
-            if self.ui.checkbox_write_index_column.isChecked():
-                self.ui.text_edit_csv_output.setText(message_with_index)
-            else:
-                self.ui.text_edit_csv_output.setText(message_without_index)
-        except Exception as ex:
-            message = f"An exception of type {type(ex).__name__} occurred. Arguments: {ex.args!r}"
-            QMessageBox.critical(self, "Exception in Program", f"An error occurred: {message}")
-    
-    @Slot()
-    def on_groupMatchesCheckBoxToggled(self):
-        """Handle group matches checkbox toggle."""
-        example_on = """
-        | Header 1 | Header 2      |
-        |------------------|-------------------|
-        | Data...       | Match 1; Match 2; Match 3 |"""
-        
-        example_off = """
-        | Header 1 | Header 2      |
-        |------------------|-------------------|
-        | Data...       | Match 1         |
-        | Data...       | Match 2         |
-        | Data...       | Match 3         |"""
-        
-        try:
-            if self.ui.checkbox_group_matches.isChecked():
-                self.ui.text_edit_program_output.setText(
-                    f"Group Matches is enabled. All matches for each XPath expression will be grouped together in the CSV output.\n{example_on}"
-                )
-            else:
-                self.ui.text_edit_program_output.setText(
-                    f"Group Matches is disabled. Each match will be listed separately in the CSV output.\n{example_off}"
-                )
-        except Exception as ex:
-            message = f"An exception of type {type(ex).__name__} occurred. Arguments: {ex.args!r}"
-            QMessageBox.critical(self, "Exception in Program", f"An error occurred: {message}")
-
-    # === Context Menu Event Handlers ===
-    @Slot(QPoint)
-    def on_showXPathContextMenu(self, position: QPoint):
-        """Show context menu for XPath expressions list."""
-        context_menu = QMenu(self)
-        remove_action = QAction("Remove Selected", self)
-        remove_all_action = QAction("Remove All", self)
-
-        context_menu.addAction(remove_action)
-        context_menu.addAction(remove_all_action)
-
-        remove_action.triggered.connect(self._remove_selected_xpath_item)
-        remove_all_action.triggered.connect(self._remove_all_xpath_items)
-
-        context_menu.exec(self.ui.list_widget_main_xpath_expressions.mapToGlobal(position))
-
-    @Slot(QPoint)
-    def on_showXMLOutputContextMenu(self, position: QPoint):
-        """Show context menu for XML output."""
-        menu = self.ui.text_edit_xml_output.createStandardContextMenu()
-        # Find action
-        find_action = QAction(
-            "Find",
-            self,
-            shortcut=QKeySequence(Qt.Modifier.CTRL | Qt.Key.Key_F),
-        )
-        find_action.triggered.connect(self.on_toggleXMLOutputSearchWidgets)
-        menu.addAction(find_action)
-
-        menu.exec(self.ui.text_edit_xml_output.mapToGlobal(position))
-        
-    @Slot(QPoint) # For the main Program Output Text Edit
-    def on_contextMenuEventProgramOutput(self, position: QPoint):
-        # Create standard context menu for Text Edit
-        menu = self.ui.text_edit_program_output.createStandardContextMenu()
-        
-        # Clear output action
-        clear_output_action = QAction("Clear output", self)
-        clear_output_action.triggered.connect(lambda: self.on_clearOutput(self.ui.text_edit_program_output))
-        
-        # Add clear output action to standard QMenu (context menu)
-        menu.addAction(clear_output_action)
-        # Map the position of the context menu to the mouse position
-        menu.exec(self.ui.text_edit_program_output.mapToGlobal(position))
-        
-    @Slot(QPoint) # For the CSV Output Text Edit
-    def on_contextMenuEventCSVOutput(self, position: QPoint):
-        # Create standard context menu for Text Edit
-        menu = self.ui.text_edit_csv_output.createStandardContextMenu()
-        
-        # Clear output action
-        clear_output_action = QAction("Clear output", self)
-        clear_output_action.triggered.connect(lambda: self.on_clearOutput(self.ui.text_edit_csv_output))
-        
-        # Add clear output action to standard QMenu (context menu)
-        menu.addAction(clear_output_action)
-        # Map the position of the context menu to the mouse position
-        menu.exec(self.ui.text_edit_csv_output.mapToGlobal(position))
-
-    @Slot(str)
-    def on_setXPathExpressionInInput(self, expression: str):
-        """Set XPath expression in input field."""
-        self.ui.line_edit_xpath_builder.clear()
-        self.ui.line_edit_xpath_builder.setText(expression)
-        
-    @Slot()
-    def on_OpenConvertedFile(self):
-        """Open the converted file in the default application."""
-        file_path = self.ui.line_edit_csv_conversion_open_file_path.text()
-        self._open_file_directly(file_path)
-
-    # ============= HELPER METHODS =============
-
-    def _browse_folder_helper(self, dialog_message: str, line_widget: QLineEdit):
-        """Helper for folder browsing dialogs."""
-        try:
-            folder = QFileDialog.getExistingDirectory(self, dialog_message)
-            if folder:
-                line_widget.setText(folder)
-        except Exception as ex:
-            message = f"An exception of type {type(ex).__name__} occurred. Arguments: {ex.args!r}"
-            QMessageBox.critical(self, "An exception occurred in browse folder method", message)
-
-    def _browse_file_helper(self, dialog_message: str, line_widget: QLineEdit, file_extension_filter: str):
-        """Helper for file browsing dialogs."""
-        try:
-            file_name, _ = QFileDialog.getOpenFileName(
-                self, caption=dialog_message, filter=file_extension_filter
-            )
-            if file_name:
-                line_widget.setText(file_name)
-        except Exception as ex:
-            message = f"An exception of type {type(ex).__name__} occurred. Arguments: {ex.args!r}"
-            QMessageBox.critical(self, "An exception occurred in browse folder method", message)
-
-    def _browse_save_file_as_helper(self, dialog_message: str, line_widget: QLineEdit, 
-                                   file_extension_filter: str, filename_placeholder: str = ""):
-        """Helper for save file dialogs."""
-        try:
-            file_name, _ = QFileDialog.getSaveFileName(
-                self, caption=dialog_message, dir=filename_placeholder, filter=file_extension_filter
-            )
-            if file_name:
-                line_widget.setText(file_name)
-        except Exception as ex:
-            message = f"An exception of type {type(ex).__name__} occurred. Arguments: {ex.args!r}"
-            QMessageBox.critical(self, "An exception occurred in browse save file method", message)
-
-    def _parse_xml_file(self, xml_file_path: str):
-        """Parse XML file and display content."""
-        try:
-            from controllers.state_controller import ParseXMLFileHandler
-            
-            xml_parser = ParseXMLFileHandler(main_window=self, xml_file_path=xml_file_path)
-            xml_parser.start_xml_parsing()
-        except Exception as ex:
-            message = f"An exception of type {type(ex).__name__} occurred. Arguments: {ex.args!r}"
-            QMessageBox.critical(self, "Exception on starting to parse xml file", message)
-
-    def _open_folder_in_file_explorer(self, folder_path: str):
-        """Helper method to open folder in file explorer."""
-        if folder_path and os.path.exists(folder_path):
-            try:
-                QDesktopServices.openUrl(QUrl.fromLocalFile(folder_path))
-            except Exception as ex:
-                message = f"An exception of type {type(ex).__name__} occurred. Arguments: {ex.args!r}"
-                QMessageBox.critical(self, "An exception occurred", message)
-        else:
-            QMessageBox.warning(
-                self,
-                "Error",
-                f"Path does not exist or is not a valid path:\n{folder_path}"
-            )
-    def _open_file_directly(self, file_path: str):
-        """Helper method to open file in default application."""
-        if file_path and os.path.exists(file_path):
-            try:
-                QDesktopServices.openUrl(QUrl.fromLocalFile(file_path))
-            except Exception as ex:
-                message = f"An exception of type {type(ex).__name__} occurred. Arguments: {ex.args!r}"
-                QMessageBox.critical(self, "An exception occurred", message)
-        else:
-            QMessageBox.warning(
-                self,
-                "Error",
-                f"Path does not exist or is not a valid path:\n{file_path}"
-            )
-
-    def _set_ui_widgets_disabled(self, state: bool):
-        """Helper to disable/enable UI widgets during operations."""
-        self.ui.button_browse_xml_folder.setDisabled(state)
-        self.ui.button_read_xml.setDisabled(state)
-        self.ui.button_build_xpath.setDisabled(state)
-        self.ui.button_add_xpath_to_list.setDisabled(state)
-        self.ui.button_browse_csv.setDisabled(state)
-        self.ui.button_browse_csv_conversion_path_input.setDisabled(state)
-        self.ui.button_start_csv_export.setDisabled(state)
-        self.ui.line_edit_xml_folder_path_input.setReadOnly(state)
-        self.ui.line_edit_csv_output_path.setReadOnly(state)
-
-    def _add_recent_xpath_expression(self, expression: str):
-        """Add XPath expression to recent expressions."""
-        MAX_RECENT = 10
-        if expression not in self.recent_xpath_expressions:
-            self.recent_xpath_expressions.insert(0, expression)
-            self.recent_xpath_expressions = self.recent_xpath_expressions[:MAX_RECENT]
-            self.settings.setValue("recent_xpath_expressions", self.recent_xpath_expressions)
-            self._update_recent_xpath_expressions_menu()
-
-    def _update_recent_xpath_expressions_menu(self):
-        """Update recent XPath expressions menu."""
-        self.ui.recent_xpath_expressions_menu.clear()
-        for expression in self.recent_xpath_expressions:
-            action = QAction(expression, self)
-            action.triggered.connect(
-                lambda checked, exp=expression: self.on_setXPathExpressionInInput(exp)
-            )
-            self.ui.recent_xpath_expressions_menu.addAction(action)
-
-    def _update_statusbar_xpath_listbox_count(self):
-        """Update statusbar with XPath expression count."""
-        counter = self.ui.list_widget_main_xpath_expressions.count()
-        if counter != 0:
-            self.ui.statusbar_xpath_expressions.setText(
-                f"XPath expressions in list: {counter}"
-            )
-
-    def _update_paths_menu(self):
-        """Update the paths menu with custom paths."""
-        self.ui.paths_menu.clear()
-        
-        custom_paths = self.config_handler.get("custom_paths", {})
-        for name, path in custom_paths.items():
-            action = QAction(name, self)
-            action.setStatusTip(f"Open {name}")
-            action.triggered.connect(lambda checked, p=path: self._set_path_in_input(p))
-            self.ui.paths_menu.addAction(action)
-    
-    def _update_autofill_menu(self):
-        """Update the autofill menu with custom pre-built xpaths and csv headers"""
-        self.ui.menu_autofill.clear()
-
-        custom_autofill = self.config_handler.get("custom_xpaths_autofill", {})
-        for key, value in custom_autofill.items():
-            action = QAction(key, self)
-            action.triggered.connect(
-                lambda checked, v=value: self._set_autofill_xpaths_and_csv_headers(
-                    v.get("xpath_expression", []),
-                    v.get("csv_header", [])
-                )
-            )
-            self.ui.menu_autofill.addAction(action)
-
-    def _set_autofill_xpaths_and_csv_headers(self, xpaths: list[str], csv_headers: list[str]):
-        """Adds the values for xpaths expressions and csv headers to the main list widget and line edit widget.
-
-        Args:
-            xpaths (list[str]): List of xpaths expressions in the config
-            csv_headers (list[str]): List of csv headers in the config
-        """
-        for xpath in xpaths:
-            if xpath not in self.xpath_filters:
-                self.ui.list_widget_main_xpath_expressions.addItem(xpath)
-                self.xpath_filters.append(xpath)
-                
-        if csv_headers:
-            self.ui.line_edit_csv_headers_input.setText(', '.join(csv_headers))
-
-    
-    def _set_path_in_input(self, path: str):
-        """Set path in input field."""
-        self.ui.line_edit_xml_folder_path_input.setText(path)
-
-    def _initialize_theme_file(self, theme_file: str):
-        """Initialize theme from file."""
-        try:
-            file = QFile(theme_file)
-            if not file.open(QIODevice.OpenModeFlag.ReadOnly | QIODevice.OpenModeFlag.Text):
-                return
-            else:
-                stream = QTextStream(file)
-                stylesheet = stream.readAll()
-                self.setStyleSheet(stylesheet)
-            file.close()
-        except Exception as ex:
-            QMessageBox.critical(self, "Theme load error", f"Failed to load theme: {str(ex)}")
-
-    def _remove_selected_xpath_item(self):
-        """Remove selected XPath item from list."""
-        try:
-            current_selected_item = self.ui.list_widget_main_xpath_expressions.currentRow()
-            if current_selected_item != -1:
-                item_to_remove = self.ui.list_widget_main_xpath_expressions.takeItem(current_selected_item)
-                self.xpath_filters.pop(current_selected_item)
-                self.ui.text_edit_program_output.append(
-                    f"Removed item: {item_to_remove.text()} at row {current_selected_item}"
-                )
-                self._update_statusbar_xpath_listbox_count()
-            else:
-                self.ui.text_edit_program_output.append("No item selected to delete.")
-        except IndexError:
-            self.ui.text_edit_program_output.append("Nothing to delete.")
-        except Exception as ex:
-            message = f"An exception of type {type(ex).__name__} occurred. Arguments: {ex.args!r}"
-            self.ui.text_edit_program_output.setText(f"Error removing selected item from list: {message}")
-
-    def _remove_all_xpath_items(self):
-        """Remove all XPath items from list."""
-        try:
-            if self.ui.list_widget_main_xpath_expressions.count() > 0:
-                self.xpath_filters.clear()
-                self.ui.list_widget_main_xpath_expressions.clear()
-                self.ui.text_edit_program_output.setText("Deleted all items from the list.")
-                self._update_statusbar_xpath_listbox_count()
-                # Clean CSV Header Input if it has any value in it
-                if len(self.ui.line_edit_csv_headers_input.text()) > 1:
-                    self.ui.line_edit_csv_headers_input.clear()
-            else:
-                self.ui.text_edit_program_output.setText("No items to delete in list.")
-        except Exception as ex:
-            message = f"An exception of type {type(ex).__name__} occurred. Arguments: {ex.args!r}"
-            self.ui.text_edit_program_output.setText(f"Error removing all items from list: {message}")
-=======
-# File: modules/signal_handlers.py
-import webbrowser
-import datetime
-import os
-from pathlib import Path
-import pandas as pd
-from PySide6.QtWidgets import (
-    QMenu,
-    QFileDialog,
-    QMessageBox,
-    QTextEdit,
-    
-)
-from PySide6.QtGui import QAction, QShortcut, QKeySequence, QIcon, QMovie
-from PySide6.QtCore import (
-    Qt,
-    Slot,
-    QPoint
-)
-
-from typing import List, TYPE_CHECKING
-from gui.main.XMLuvation_ui import Ui_MainWindow
-
-
-if TYPE_CHECKING:
-    from PySide6.QtCore import QSettings
-    from controllers.state_controller import ComboboxStateHandler, SearchXMLOutputTextHandler
-    from modules.config_handler import ConfigHandler
-    from main import MainWindow
-    from controllers.helper_methods import HelperMethods
-
-class SignalHandlerMixin:
-    """Mixin class to handle all signal connections and slot methods"""
-    # Type hints for attributes accessed in this mixin
-    ui: Ui_MainWindow
-    recent_xpath_expressions: List[str]
-    settings: 'QSettings'
-    cb_state_controller: 'ComboboxStateHandler'
-    set_max_threads: int
-    current_theme: str
-    config_handler: 'ConfigHandler'
-    theme_icon: QIcon
-    xml_text_searcher: 'SearchXMLOutputTextHandler'
-    _main_thread_loading_movie_ref: QMovie | None = None
-    helper: 'HelperMethods'
-        
-    def connect_menu_bar_actions(self):
-        """Connect all menu bar actions to their handlers."""
-        # Add theme action to Menu Bar at the far right
-        self.toggle_theme_action = self.ui.menu_bar.addAction(self.theme_icon, "Toggle Theme")
-        self.ui.exit_action.triggered.connect(self.close)
-        self.ui.clear_recent_xpath_expressions_action.triggered.connect(self.on_clearRecentXpathExpressions)
-        self.ui.open_input_action.triggered.connect(self.on_openInputDirectory)
-        self.ui.open_output_action.triggered.connect(self.on_openOutputDirectory)
-        self.ui.open_csv_conversion_input_action.triggered.connect(self.on_openCSVConversionInputDirectory)
-        self.ui.open_paths_manager.triggered.connect(self.on_openPathsManager)
-        self.ui.open_pre_built_xpaths_manager_action.triggered.connect(self.on_openPrebuiltXPathsManager)
-        self.ui.xpath_help_action.triggered.connect(self.on_xpathHelp)
-        self.ui.prompt_on_exit_action.checkableChanged.connect(self.on_PromptOnExitChecked)
-        self.toggle_theme_action.triggered.connect(self.on_changeTheme)
-
-        # Connect recent xpath expressions menu
-        for action in self.ui.recent_xpath_expressions_menu.actions():
-            action.triggered.connect(
-                lambda checked, exp=action.text(): self.on_setXPathExpressionInInput(exp)
-            )
-
-    def connect_ui_events(self):
-        """Connect all UI element events to their handlers."""
-        
-        # ===== Handle custom context menus ===== #
-        # Connect context menu signals
-        self.ui.list_widget_main_xpath_expressions.customContextMenuRequested.connect(self.on_showXPathContextMenu)
-        self.ui.text_edit_xml_output.customContextMenuRequested.connect(self.on_showXMLOutputContextMenu)
-        
-        # Context menu signals for program output and csv output
-        self.ui.text_edit_program_output.customContextMenuRequested.connect(self.on_contextMenuEventProgramOutput)
-        self.ui.text_edit_csv_output.customContextMenuRequested.connect(self.on_contextMenuEventCSVOutput)
-        
-        # ======================================= #
-        
-        # Keyboard shortcuts
-        self.shortcut_find = QShortcut(
-            QKeySequence(Qt.Modifier.CTRL | Qt.Key.Key_F), self
-        )
-        self.shortcut_find.activated.connect(self.on_toggleXMLOutputSearchWidgets)
-
-        # Line Edit events
-        self.ui.line_edit_xml_folder_path_input.textChanged.connect(self.on_XMLFolderPathChanged)
-        self.ui.line_edit_profile_cleanup_csv_file_path.textChanged.connect(self.on_CSVProfileCleanupInputChanged)
-        self.ui.line_edit_filter_table.textChanged.connect(self.on_filterTable)
-
-        # ComboBox events
-        self.ui.combobox_tag_names.currentTextChanged.connect(self.cb_state_controller.on_tag_name_changed)
-        self.ui.combobox_attribute_names.currentTextChanged.connect(self.cb_state_controller.on_attribute_name_changed)
-
-        # Button events
-        self.ui.button_pass_csv_to_converter.linkActivated.connect(self.on_passCSVFilePathToConverter)
-        self.ui.button_browse_xml_folder.clicked.connect(self.on_browseXMLFolder)
-        self.ui.button_read_xml.clicked.connect(self.on_readXMLFile)
-        self.ui.button_browse_csv.clicked.connect(self.on_browseCSVOutput)
-        self.ui.button_build_xpath.clicked.connect(self.on_buildXPathExpression)
-        self.ui.button_add_xpath_to_list.clicked.connect(self.on_addXPathToList)
-        self.ui.button_start_csv_export.clicked.connect(self.on_startCSVSearch)
-        self.ui.button_abort_csv_export.clicked.connect(self.on_stopCSVSearch)
-        self.ui.button_browse_csv_conversion_path_input.clicked.connect(self.on_browseCSVConversionInput)
-        self.ui.button_csv_conversion_convert.clicked.connect(self.on_convertCSVFile)
-        self.ui.button_profile_cleanup_browse_csv_file_path.clicked.connect(self.on_browseProfileCleanupCSV)
-        self.ui.button_profile_cleanup_browse_folder_path.clicked.connect(self.on_browseProfileCleanupFolder)
-        self.ui.button_profile_cleanup_cleanup_start.clicked.connect(self.on_startProfileCleanup)
-        self.ui.button_drop_csv_header.clicked.connect(self.on_dropCurrentCSVHeader)
-        self.ui.button_find_next.clicked.connect(self.on_XMLOutputSearchNext)
-        self.ui.button_find_previous.clicked.connect(self.on_XMLOutputSearchPrevious)
-        self.ui.button_csv_conversion_open_file.clicked.connect(self.on_OpenConvertedFile)
-        self.ui.button_convert_hexadecimal_to_decimal.clicked.connect(self.on_ConvertHexToDecimal)
-        self.ui.button_load_csv.clicked.connect(self.on_loadCSVFileForTable)
-        self.ui.button_clear_table.clicked.connect(self.on_clearTable)
-
-        # CheckBox events
-        self.ui.checkbox_write_index_column.toggled.connect(self.on_writeIndexCheckBoxToggled)
-        self.ui.checkbox_group_matches.toggled.connect(self.on_groupMatchesCheckBoxToggled)
-    
-    # Handle the enabled/disabled state of all the specified widgets that are in the search and export to csv GroupBox
-    def _set_ui_widgets_disabled(self, state: bool):
-        """Helper to disable/enable UI widgets during operations."""
-        self.ui.button_browse_xml_folder.setDisabled(state)
-        self.ui.button_read_xml.setDisabled(state)
-        self.ui.button_build_xpath.setDisabled(state)
-        self.ui.button_add_xpath_to_list.setDisabled(state)
-        self.ui.button_browse_csv.setDisabled(state)
-        self.ui.button_browse_csv_conversion_path_input.setDisabled(state)
-        self.ui.button_start_csv_export.setDisabled(state)
-        self.ui.line_edit_xml_folder_path_input.setReadOnly(state)
-        self.ui.line_edit_csv_output_path.setReadOnly(state)
-    
-    # Handle the enabled/disabled state of all the specified widgets that affect the Table GroupBox
-    def _set_ui_widgets_table_disabled(self, state: bool):
-        self.ui.button_clear_table.setDisabled(state)
-        self.ui.line_edit_filter_table.setDisabled(state)
-
-    # ============= SLOT METHODS =============
-    
-    # === Message Box Slots ===
-    @Slot(str, str)
-    def handle_critical_message(self, title: str, message: str):
-        """Show critical message dialog."""
-        QMessageBox.critical(self, title, message)
-
-    @Slot(str, str)
-    def handle_info_message(self, title: str, message: str):
-        """Show information message dialog."""
-        QMessageBox.information(self, title, message)
-
-    @Slot(str, str)
-    def handle_warning_message(self, title: str, message: str):
-        """Show warning message dialog."""
-        QMessageBox.warning(self, title, message)
-
-    # === Progress and Output Slots ===
-    @Slot(int)
-    def handle_progress_bar_update(self, progress: int):
-        """Handle progress bar updates."""
-        self.ui.progressbar_main.setValue(progress)
-
-    @Slot(str)
-    def handle_program_output_append(self, message: str):
-        """Handle QTextEdit progress updates with append."""
-        self.ui.text_edit_program_output.append(message)
-
-    @Slot(str)
-    def handle_program_output_set_text(self, message: str):
-        """Handle QTextEdit progress updates with setText."""
-        self.ui.text_edit_program_output.setText(message)
-
-    @Slot(str)
-    def handle_csv_tab_output_append(self, message: str):
-        """Handle CSV tab QTextEdit progress updates with append."""
-        self.ui.text_edit_csv_output.append(message)
-
-    @Slot(str)
-    def handle_csv_tab_output_set_text(self, message: str):
-        """Handle CSV tab QTextEdit progress updates with setText."""
-        self.ui.text_edit_csv_output.setText(message)
-        
-    @Slot(str)
-    def handler_set_converted_file_path(self, file_path: str):
-        """Set the file path of the converted file in the "Open File" QLineEdit."""
-        self.ui.line_edit_csv_conversion_open_file_path.setText(file_path)
-        
-    @Slot()
-    def handle_start_loading_gif(self):
-        """Handle starting the loading GIF - creates QMovie on main thread."""
-        try:
-            root = Path(__file__).parent.parent
-            gif = root / "resources" / "gifs" / "loading_circle_small.gif"
-            
-            # Create QMovie on the MAIN thread
-            movie = QMovie(str(gif))
-            
-            if not movie.isValid():
-                QMessageBox.warning(self, "GIF Not Found", f"GIF file not found or invalid: {gif}")
-                return
-                
-            self._main_thread_loading_movie_ref = movie
-            self.ui.label_loading_gif.setMovie(movie)
-            movie.start()
-            self.ui.label_loading_gif.setVisible(True)
-        except Exception as e:
-            QMessageBox.critical(self, "GIF Error", f"Error loading GIF: {e}")
-            
-    @Slot()
-    def handle_stop_loading_gif(self):
-        """Handle stopping the loading GIF."""
-        movie = self._main_thread_loading_movie_ref
-        if movie:
-            movie.stop()
-            movie.deleteLater()  # Clean up the QMovie object
-            self._main_thread_loading_movie_ref = None
-        self.ui.label_loading_gif.clear()
-        self.ui.label_loading_gif.setVisible(False)
-
-    @Slot(str)
-    def handle_file_processing_label(self, message: str):
-        """Handle QLabel progress updates for file processing."""
-        self.ui.label_file_processing.setText(message)
-
-    # === Specific Feature Slots ===
-    @Slot(int)
-    def handle_csv_column_dropped(self, index: int):
-        """Handle CSV column drop completion."""
-        self.ui.combobox_csv_headers.removeItem(index)
-
-    @Slot(dict)
-    def handle_xml_parsing_finished(self, result: dict):
-        """Handle XML parsing completion."""
-        try:
-            from modules.xml_parser import set_xml_content_to_widget
-
-            xml_content = result.get("xml_string", "")
-            # Add highlighter for XML files then add to QTextEdit
-            set_xml_content_to_widget(self.ui.text_edit_xml_output, xml_content)
-            self.ui.text_edit_xml_output.setPlainText(xml_content)
-
-            # Fill the combo boxes with unique tags and attributes
-            tags = result.get("tags", [])
-            attributes = result.get("attributes", [])
-            tag_values = result.get("tag_values", [])
-            attribute_values = result.get("attribute_values", [])
-
-            self.ui.combobox_tag_names.clear()
-            self.ui.combobox_tag_names.addItems(tags)
-            self.ui.combobox_attribute_names.clear()
-            self.ui.combobox_attribute_names.addItems(attributes)
-
-            self.ui.combobox_tag_values.clear()
-            self.ui.combobox_tag_values.addItems(tag_values)
-            self.ui.combobox_attribute_values.clear()
-            self.ui.combobox_attribute_values.addItems(attribute_values)
-
-            # Enable ComboBoxes
-            self.ui.combobox_tag_names.setDisabled(False)
-            self.ui.combobox_attribute_names.setDisabled(False)
-            self.ui.combobox_tag_values.setDisabled(False)
-            self.ui.combobox_attribute_values.setDisabled(False)
-
-            # Display additional info
-            info_message = f"File: {result.get('file_path', 'Unknown')}\n"
-            info_message += f"Root element: {result.get('root_tag', 'Unknown')}\n"
-            info_message += f"Total elements: {result.get('element_count', 0)}\n"
-            info_message += f"Unique tags: {len(result.get('tags', []))}\n"
-            info_message += f"Encoding: {result.get('encoding', 'Unknown')}"
-
-            # Save XML file in initialized variable
-            self.current_read_xml_file = result.get("file_path")
-            self.ui.text_edit_program_output.append(info_message)
-
-            self.parsed_xml_data = result
-            # Pass the new result data to the ComboBoxStateController
-            self.cb_state_controller.set_parsed_data(result)
-
-        except Exception as ex:
-            message = f"An exception of type {type(ex).__name__} occurred. Arguments: {ex.args!r}"
-            QMessageBox.critical(self, "Error processing parsing results", message)
-
-    @Slot(bool)
-    def handle_csv_export_started(self, state: bool):
-        """Handle CSV export start state changes."""
-        self.ui.button_abort_csv_export.setVisible(state)
-        self.ui.label_file_processing.setVisible(state)
-        self.ui.progressbar_main.setVisible(state)
-        self._set_ui_widgets_disabled(state)
-
-    @Slot()
-    def handle_csv_export_finished(self):
-        """Handle CSV export completion."""
-        self.ui.button_abort_csv_export.setVisible(False)
-        self.ui.label_file_processing.setVisible(False)
-        self.ui.progressbar_main.setVisible(False)
-        self._set_ui_widgets_disabled(False)
-        self.ui.progressbar_main.reset()
-        
-        # Release worker reference
-        if hasattr(self, '_current_csv_exporter'):
-            self._current_csv_exporter = None
-
-    # ============= CONNECTION METHODS =============
-
-    def connect_xml_parsing_signals(self, worker):
-        """Connect signals for XML parsing operations."""
-        self._current_xml_parser = worker
-        worker.signals.finished.connect(self.handle_xml_parsing_finished)
-        worker.signals.error_occurred.connect(self.handle_critical_message)
-        worker.signals.program_output_progress.connect(self.handle_program_output_append)
-
-    def connect_xpath_builder_signals(self, worker):
-        """Connect signals for XPath building operations."""
-        self._current_xpath_builder = worker
-        worker.signals.program_output_progress.connect(self.handle_program_output_append)
-        worker.signals.error_occurred.connect(self.handle_critical_message)
-        worker.signals.warning_occurred.connect(self.handle_warning_message)
-
-    def connect_csv_export_signals(self, worker):
-        """Connect signals for CSV export operations."""
-        self._current_csv_exporter = worker
-        worker.signals.finished.connect(self.handle_csv_export_finished)
-        worker.signals.error_occurred.connect(self.handle_critical_message)
-        worker.signals.info_occurred.connect(self.handle_info_message)
-        worker.signals.warning_occurred.connect(self.handle_warning_message)
-        worker.signals.program_output_progress_append.connect(self.handle_program_output_append)
-        worker.signals.program_output_progress_set_text.connect(self.handle_program_output_set_text)
-        worker.signals.file_processing_progress.connect(self.handle_file_processing_label)
-        worker.signals.progressbar_update.connect(self.handle_progress_bar_update)
-        worker.signals.visible_state_widget.connect(self.handle_csv_export_started)
-
-    def connect_file_cleanup_signals(self, worker):
-        """Connect signals for file cleanup operations."""
-        worker.signals.error_occurred.connect(self.handle_critical_message)
-        worker.signals.warning_occurred.connect(self.handle_warning_message)
-        worker.signals.tab2_program_output_append.connect(self.handle_csv_tab_output_append)
-        worker.signals.column_dropped_successfully.connect(self.handle_csv_column_dropped)
-
-    def connect_csv_conversion_signals(self, worker):
-        """Connect signals for CSV conversion operations."""
-        worker.signals.error_occurred.connect(self.handle_critical_message)
-        worker.signals.info_occurred.connect(self.handle_info_message)
-        worker.signals.warning_occurred.connect(self.handle_warning_message)
-        worker.signals.tab2_program_output_append.connect(self.handle_csv_tab_output_append)
-        worker.signals.set_file_open_path.connect(self.handler_set_converted_file_path)
-        worker.signals.start_gif.connect(self.handle_start_loading_gif)
-        worker.signals.stop_gif.connect(self.handle_stop_loading_gif)
-
-    # ============= EVENT HANDLER METHODS =============
-
-    # === Menu Bar Event Handlers ===
-    
-    @Slot()
-    def on_clearRecentXpathExpressions(self):
-        """Clear recent XPath expressions."""
-        reply = QMessageBox.question(
-            self,
-            "Clear recent XPath expressions",
-            "Are you sure you want to clear the list of recent XPath expressions?",
-            QMessageBox.Yes | QMessageBox.No,
-            QMessageBox.No
-        )
-        if reply == QMessageBox.Yes:
-            self.settings.remove("recent_xpath_expressions")
-            self.recent_xpath_expressions = []
-            self._update_recent_xpath_expressions_menu()
-
-    @Slot()
-    def on_clearOutput(self, text_edit: QTextEdit):
-        """Clear selected output text edit."""
-        text_edit.clear()
-
-    @Slot()
-    def on_openInputDirectory(self):
-        """Open input XML folder in file explorer."""
-        directory = self.ui.line_edit_xml_folder_path_input.text()
-        self._open_folder_in_file_explorer(directory)
-
-    @Slot()
-    def on_openOutputDirectory(self):
-        """Open output CSV folder in file explorer."""
-        directory = os.path.dirname(self.ui.line_edit_csv_output_path.text()) if self.ui.line_edit_csv_output_path.text() else ""
-        self._open_folder_in_file_explorer(directory)
-
-    @Slot()
-    def on_openCSVConversionInputDirectory(self):
-        """Open CSV conversion input folder in file explorer."""
-        directory = os.path.dirname(self.ui.line_edit_csv_conversion_path_input.text()) if self.ui.line_edit_csv_conversion_path_input.text() else ""
-        self._open_folder_in_file_explorer(directory)
-
-    @Slot() # Opens Pre-built XPaths Manager QWidget
-    def on_openPrebuiltXPathsManager(self):
-        from gui.widgets.modules.pre_built_xpaths_manager import PreBuiltXPathsManager
-        self.w = PreBuiltXPathsManager(main_window=self)
-        self.w.show()
-
-    @Slot() # Opens Paths Manager QWidget
-    def on_openPathsManager(self):
-        """Open paths manager window."""
-        from gui.widgets.modules.path_manager import CustomPathsManager
-        self.w = CustomPathsManager(main_window=self)
-        self.w.show()
-
-    @Slot()
-    def on_xpathHelp(self):
-        """Open XPath help webpage."""
-        webbrowser.open("https://www.w3schools.com/xml/xpath_syntax.asp")
-
-    @Slot()
-    def on_changeTheme(self):
-        """Toggle application theme."""
-        if self.current_theme == "dark_theme.qss":
-            self.toggle_theme_action.setIcon(self.dark_mode_icon)
-            self._initialize_theme_file(self.light_theme_file)
-            self.current_theme = "light_theme.qss"
-        else:
-            self.toggle_theme_action.setIcon(self.light_mode_icon)
-            self._initialize_theme_file(self.dark_theme_file)
-            self.current_theme = "dark_theme.qss"
-            
-    @Slot()
-    def on_PromptOnExitChecked(self):
-        """Handle prompt on exit checkbox toggle."""
-        is_checked = self.ui.prompt_on_exit_action.isChecked()
-        self.settings.setValue("prompt_on_exit", is_checked)
-        
-    # =============================================================================== #
-
-    # === UI Event Handlers ===
-    
-    @Slot()
-    def on_toggleXMLOutputSearchWidgets(self):
-        """Toggle XML output search widgets visibility."""
-        is_hidden = self.ui.line_edit_xml_output_find_text.isHidden()
-        
-        self.ui.line_edit_xml_output_find_text.setHidden(not is_hidden)
-        self.ui.button_find_next.setHidden(not is_hidden)
-        self.ui.button_find_previous.setHidden(not is_hidden)
-        
-        if not is_hidden:
-            self.ui.line_edit_xml_output_find_text.clear()
-
-    @Slot()
-    def on_XMLFolderPathChanged(self):
-        """Update XML file count when folder path changes."""
-        try:
-            folder = self.ui.line_edit_xml_folder_path_input.text()
-            if os.path.isdir(folder):
-                xml_files_count = sum(
-                    1 for f in os.listdir(folder) if f.endswith(".xml")
-                )
-                if xml_files_count >= 1:
-                    self.ui.statusbar_xml_files_count.setText(
-                        f"Found {xml_files_count} XML Files"
-                    )
-        except Exception as ex:
-            message = f"An exception of type {type(ex).__name__} occurred. Arguments: {ex.args!r}"
-            self.ui.statusbar_xml_files_count.setText(
-                f"Error counting XML files: {message}"
-            )
-
-    @Slot()
-    def on_CSVProfileCleanupInputChanged(self):
-        """Handle CSV profile cleanup input changes."""
-        from controllers.state_controller import CSVColumnDropHandler
-        
-        csv_file_path = self.ui.line_edit_profile_cleanup_csv_file_path.text()
-        column_to_drop = self.ui.combobox_csv_headers.currentText()
-        column_to_drop_index = self.ui.combobox_csv_headers.currentIndex()
-        csv_header_combobox = self.ui.combobox_csv_headers
-        drop_header_button = self.ui.button_drop_csv_header
-
-        handler = CSVColumnDropHandler(
-            main_window=self,
-            csv_file_path=csv_file_path,
-            column_to_drop=column_to_drop,
-            column_to_drop_index=column_to_drop_index,
-            csv_header_combobox=csv_header_combobox,
-            drop_header_button=drop_header_button,
-        )
-        handler.on_csv_input_file_path_changed()
-        
-    # =============================================================================== #
-
-    # === Button event handlers ===
-    
-    @Slot()
-    def on_browseXMLFolder(self):
-        """Browse for XML folder."""
-        self.helper._browse_folder_helper(
-            dialog_message="Select directory that contains XML files",
-            line_widget=self.ui.line_edit_xml_folder_path_input,
-        )
-
-    @Slot()
-    def on_readXMLFile(self: "MainWindow"):
-        """Read XML file dialog and parsing."""
-        try:
-            file_name, _ = QFileDialog.getOpenFileName(
-                self, "Select XML File", "", "XML File (*.xml)"
-            )
-            if file_name:
-                self.ui.text_edit_program_output.clear()
-                self._parse_xml_file(file_name)
-                # Add the read XML files path to the XML path input field if it's not already set
-                if not self.ui.line_edit_xml_folder_path_input.text():
-                    self.ui.line_edit_xml_folder_path_input.setText(
-                        os.path.dirname(file_name)
-                    )
-        except Exception as ex:
-            message = f"An exception of type {type(ex).__name__} occurred. Arguments: {ex.args!r}"
-            QMessageBox.critical(self, "Exception reading xml file", message)
-
-    @Slot()
-    def on_browseCSVOutput(self):
-        """Browse for CSV output file."""
-        self.helper._browse_save_file_as_helper(
-            dialog_message="Save as",
-            line_widget=self.ui.line_edit_csv_output_path,
-            file_extension_filter="CSV File (*.csv)",
-            filename_placeholder=f"Evaluation_{datetime.datetime.now().strftime('%Y.%m.%d_%H%M')}.csv"
-        )
-
-    @Slot()
-    def on_buildXPathExpression(self):
-        """Build XPath expression based on selected combobox values."""
-        try:
-            from controllers.state_controller import XPathBuildHandler
-            
-            builder = XPathBuildHandler(
-                main_window=self,
-                line_edit_xpath_builder=self.ui.line_edit_xpath_builder,
-                tag_name_combo=self.ui.combobox_tag_names,
-                tag_value_combo=self.ui.combobox_tag_values,
-                attribute_name_combo=self.ui.combobox_attribute_names,
-                attribute_value_combo=self.ui.combobox_attribute_values,
-                radio_equals=self.ui.radio_button_equals,
-                radio_contains=self.ui.radio_button_contains,
-                radio_starts_with=self.ui.radio_button_starts_with,
-                radio_greater=self.ui.radio_button_greater,
-                radio_smaller=self.ui.radio_button_smaller,
-            )
-            builder.start_xpath_build()
-        except Exception as ex:
-            message = f"An exception of type {type(ex).__name__} occurred. Arguments: {ex.args!r}"
-            QMessageBox.critical(self, "Exception on building xpath expression", message)
-
-    @Slot()
-    def on_addXPathToList(self: "MainWindow"):
-        """Add XPath expression to list."""
-        try:
-            from controllers.state_controller import AddXPathExpressionToListHandler, GenerateCSVHeaderHandler
-            
-            xpath_input = self.ui.line_edit_xpath_builder.text()
-            xpath_filters = self._listwidget_to_list(self.ui.list_widget_main_xpath_expressions)
-            csv_headers_input = self.ui.line_edit_csv_headers_input
-            list_widget_xpath_expressions = self.ui.list_widget_main_xpath_expressions
-
-            adder = AddXPathExpressionToListHandler(
-                main_window=self,
-                xpath_expression=xpath_input,
-                xpath_filters=xpath_filters,
-                list_widget_xpath_expressions=list_widget_xpath_expressions,
-            )
-
-            is_added = adder.add_expression_to_list()
-
-            if is_added:
-                current_text = csv_headers_input.text()
-                self._add_recent_xpath_expression(xpath_input)
-
-                generator = GenerateCSVHeaderHandler(
-                    self,
-                    tag_name_combo=self.ui.combobox_tag_names,
-                    tag_value_combo=self.ui.combobox_tag_values,
-                    attribute_name_combo=self.ui.combobox_attribute_names,
-                    attribute_value_combo=self.ui.combobox_attribute_values,
-                    xpath_input=self.ui.line_edit_xpath_builder,
-                    csv_headers_input=self.ui.line_edit_csv_headers_input,
-                )
-
-                header = generator.generate_header()
-
-                if current_text:
-                    updated_text = f"{current_text}, {header}"
-                else:
-                    updated_text = header
-                csv_headers_input.setText(updated_text)
-
-                self.ui.line_edit_xpath_builder.clear()
-        except Exception as ex:
-            message = f"An exception of type {type(ex).__name__} occurred. Arguments: {ex.args!r}"
-            QMessageBox.critical(self, "Exception adding XPath Expression to list widget", message)
-
-    @Slot()
-    def on_startCSVSearch(self: "MainWindow"):
-        """Start CSV search and export process."""
-        try:
-            from controllers.state_controller import SearchAndExportToCSVHandler
-            
-            xml_path = self.ui.line_edit_xml_folder_path_input.text()
-            csv_output = self.ui.line_edit_csv_output_path.text()
-            headers = self.ui.line_edit_csv_headers_input.text()
-            group_matches_flag = self.ui.checkbox_group_matches.isChecked()
-            max_threads = self.set_max_threads
-            xpath_filters = self._listwidget_to_list(self.ui.list_widget_main_xpath_expressions)
-
-            self.csv_exporter_handler = SearchAndExportToCSVHandler(
-                main_window=self,
-                xml_folder_path=xml_path,
-                xpath_filters=xpath_filters,
-                csv_folder_output_path=csv_output,
-                csv_headers_input=headers,
-                group_matches_flag=group_matches_flag,
-                set_max_threads=max_threads,
-            )
-            self.csv_exporter_handler.start_csv_export()
-        except Exception as ex:
-            message = f"An exception of type {type(ex).__name__} occurred. Arguments: {ex.args!r}"
-            QMessageBox.critical(self, "Exception on starting to search and export to csv", message)
-
-    @Slot()
-    def on_stopCSVSearch(self):
-        """Stop CSV search and export process."""
-        try:
-            if self.csv_exporter_handler:
-                self.csv_exporter_handler.stop_csv_export()
-                self.csv_exporter_handler = None
-            else:
-                QMessageBox.information(
-                    self,
-                    "No Active Export",
-                    "There is no CSV export currently running to abort."
-                )
-        except Exception as ex:
-            message = f"An exception of type {type(ex).__name__} occurred. Arguments: {ex.args!r}"
-            QMessageBox.critical(self, "Exception on stopping CSV export", message)
-
-    @Slot()
-    def on_browseCSVConversionInput(self):
-        """Browse for CSV conversion input file."""
-        self.helper._browse_file_helper(
-            dialog_message="Select csv file for conversion",
-            line_widget=self.ui.line_edit_csv_conversion_path_input,
-            file_extension_filter="CSV File (*.csv)",
-        )
-
-    @Slot()
-    def on_convertCSVFile(self):
-        """Start CSV conversion process."""
-        try:
-            from controllers.state_controller import CSVConversionHandler
-
-            csv_file_to_convert = self.ui.line_edit_csv_conversion_path_input.text()
-            extension_type = self.ui.combobox_csv_conversion_output_type.currentText()
-            write_index = self.ui.checkbox_write_index_column.isChecked()
-            label_loading_gif = self.ui.label_loading_gif
-            
-            self.csv_conversion_controller = CSVConversionHandler(
-                main_window=self,
-                csv_file_to_convert=csv_file_to_convert,
-                extension_type=extension_type,
-                write_index=write_index,
-                label_loading_gif=label_loading_gif
-            )
-            self.csv_conversion_controller.start_csv_conversion()
-        except Exception as ex:
-            message = f"An exception of type {type(ex).__name__} occurred. Arguments: {ex.args!r}"
-            QMessageBox.critical(self, "Exception on starting csv convert to other filetype", message)
-            
-    @Slot()
-    def on_loadCSVFileForTable(self: "MainWindow"):
-        """Browse for profile cleanup CSV file."""
-        try:
-            csv_path = self.helper._browse_file_helper_non_input(
-                dialog_message="Select csv file",
-                file_extension_filter="CSV File (*.csv)",
-            )
-            if csv_path:
-                # Convert to a pandas dataframe
-                results_df = pd.read_csv(csv_path)
-                # Fill table widget
-                self._populate_results_table(results_df)
-                self._set_ui_widgets_table_disabled(False)
-                self.ui.text_edit_csv_output.setText("CSV Data loaded successfully into the table!")
-                
-        except Exception as ex:
-            message = f"An exception of type {type(ex).__name__} occurred. Arguments: {ex.args!r}"
-            QMessageBox.critical(self, "Exception on loading csv file for table", message)
-            
-    @Slot()
-    def on_clearTable(self):
-        """Clears all data from the QTableWidget"""
-        if self.ui.table_csv_data.columnCount() > 0:
-            self.ui.table_csv_data.clearContents()
-            self.ui.table_csv_data.setRowCount(0)
-            self.ui.text_edit_csv_output.showText("Cleared results table!")
-            # Disabled widgets again
-            self._set_ui_widgets_table_disabled(True)
-        
-    @Slot()
-    def on_filterTable(self, text: str):
-        """Filter QTableWidget rows based on the search text"""
-        text = text.strip().lower()
-
-        for row in range(self.ui.table_csv_data.rowCount()):
-            row_match = False
-            for col in range(self.ui.table_csv_data.columnCount()):
-                item = self.ui.table_csv_data.item(row, col)
-                if item and text in item.text().lower():
-                    row_match = True
-                    break
-
-            self.ui.table_csv_data.setRowHidden(row, not row_match)
-            
-    @Slot()
-    def on_browseProfileCleanupCSV(self):
-        """Browse for profile cleanup CSV file."""
-        self.helper._browse_file_helper(
-            dialog_message="Select csv file",
-            line_widget=self.ui.line_edit_profile_cleanup_csv_file_path,
-            file_extension_filter="CSV File (*.csv)",
-        )
-
-    @Slot()
-    def on_browseProfileCleanupFolder(self):
-        """Browse for profile cleanup folder."""
-        self.helper._browse_folder_helper(
-            dialog_message="Select directory that contains XML files",
-            line_widget=self.ui.line_edit_profile_cleanup_folder_path,
-        )
-
-    @Slot()
-    def on_startProfileCleanup(self):
-        """Start profile cleanup process."""
-        try:
-            from controllers.state_controller import LobsterProfileExportCleanupHandler
-            
-            csv_file = self.ui.line_edit_profile_cleanup_csv_file_path.text()
-            profiles_folder_path = self.ui.line_edit_profile_cleanup_folder_path.text()
-
-            self.lobster_profile_cleaner = LobsterProfileExportCleanupHandler(
-                main_window=self,
-                csv_file_path=csv_file,
-                profiles_folder_path=profiles_folder_path,
-            )
-            self.lobster_profile_cleaner.start_lobster_profile_cleanup()
-        except Exception as ex:
-            message = f"An exception of type {type(ex).__name__} occurred. Arguments: {ex.args!r}"
-            QMessageBox.critical(self, "Exception on starting lobster profile xml files cleanup", message)
-
-    @Slot()
-    def on_dropCurrentCSVHeader(self):
-        """Drop selected CSV header."""
-        from controllers.state_controller import CSVColumnDropHandler
-        
-        csv_file_path = self.ui.line_edit_profile_cleanup_csv_file_path.text()
-        column_to_drop = self.ui.combobox_csv_headers.currentText()
-        column_to_drop_index = self.ui.combobox_csv_headers.currentIndex()
-
-        drop_column = CSVColumnDropHandler(
-            main_window=self,
-            csv_file_path=csv_file_path,
-            column_to_drop=column_to_drop,
-            column_to_drop_index=column_to_drop_index,
-        )
-        drop_column.start_csv_column_drop()
-
-    @Slot()
-    def on_XMLOutputSearchNext(self):
-        """Search next in XML output."""
-        self.xml_text_searcher.search_next()
-
-    @Slot()
-    def on_XMLOutputSearchPrevious(self):
-        """Search previous in XML output."""
-        self.xml_text_searcher.search_previous()
-
-    @Slot()
-    def on_passCSVFilePathToConverter(self):
-        """Pass CSV output path to converter input."""
-        try:
-            if self.ui.line_edit_csv_output_path.text():
-                if len(self.ui.line_edit_csv_conversion_path_input.text()) > 0:
-                    self.ui.line_edit_csv_conversion_path_input.clear()
-                
-                self.ui.line_edit_csv_conversion_path_input.setText(
-                    self.ui.line_edit_csv_output_path.text()
-                )
-                
-                # Move to second tab
-                if self.ui.tabWidget.currentIndex() == 0:
-                    self.ui.tabWidget.setCurrentIndex(1) 
-            else:
-                QMessageBox.information(
-                    self, 
-                    "CSV output not set", 
-                    "No CSV output for exporting has been set.\nCannot copy path to CSV converter input field."
-                )
-        except Exception as ex:
-            message = f"An exception of type {type(ex).__name__} occurred. Arguments: {ex.args!r}"
-            QMessageBox.critical(self, "Exception on starting csv convert to other filetype", message)
-
-    # === Checkbox Event Handlers ===
-    @Slot()
-    def on_writeIndexCheckBoxToggled(self):
-        """Handle write index checkbox toggle."""
-        message_with_index = """
-        Data will look like this:
-
-        | Index           | Header 1   | Header 2    |
-        |-------------------|-------------------|-------------------|
-        | 1                  | Data...         | Data...        |
-        """
-        message_without_index = """
-        Data will look like this:
-
-        | Header 1 | Header 2      |
-        |------------------|-------------------|
-        | Data...       | Data...         |
-        """
-        try:
-            if self.ui.checkbox_write_index_column.isChecked():
-                self.ui.text_edit_csv_output.setText(message_with_index)
-            else:
-                self.ui.text_edit_csv_output.setText(message_without_index)
-        except Exception as ex:
-            message = f"An exception of type {type(ex).__name__} occurred. Arguments: {ex.args!r}"
-            QMessageBox.critical(self, "Exception in Program", f"An error occurred: {message}")
-    
-    @Slot()
-    def on_groupMatchesCheckBoxToggled(self):
-        """Handle group matches checkbox toggle."""
-        example_on = """
-        | Header 1 | Header 2      |
-        |------------------|-------------------|
-        | Data...       | Match 1; Match 2; Match 3 |"""
-        
-        example_off = """
-        | Header 1 | Header 2      |
-        |------------------|-------------------|
-        | Data...       | Match 1         |
-        | Data...       | Match 2         |
-        | Data...       | Match 3         |"""
-        
-        try:
-            if self.ui.checkbox_group_matches.isChecked():
-                self.ui.text_edit_program_output.setText(
-                    f"Group Matches is enabled. All matches for each XPath expression will be grouped together in the CSV output.\n{example_on}"
-                )
-            else:
-                self.ui.text_edit_program_output.setText(
-                    f"Group Matches is disabled. Each match will be listed separately in the CSV output.\n{example_off}"
-                )
-        except Exception as ex:
-            message = f"An exception of type {type(ex).__name__} occurred. Arguments: {ex.args!r}"
-            QMessageBox.critical(self, "Exception in Program", f"An error occurred: {message}")
-
-    # === Context Menu Event Handlers ===
-    @Slot(QPoint)
-    def on_showXPathContextMenu(self: "MainWindow", position: QPoint):
-        """Show context menu for XPath expressions list."""
-        context_menu = QMenu(self)
-        remove_action = QAction("Remove Selected", self)
-        remove_all_action = QAction("Remove All", self)
-
-        context_menu.addAction(remove_action)
-        context_menu.addAction(remove_all_action)
-
-        remove_action.triggered.connect(self._remove_selected_xpath_item)
-        remove_all_action.triggered.connect(self._remove_all_xpath_items)
-
-        context_menu.exec(self.ui.list_widget_main_xpath_expressions.mapToGlobal(position))
-
-    @Slot(QPoint)
-    def on_showXMLOutputContextMenu(self, position: QPoint):
-        """Show context menu for XML output."""
-        menu = self.ui.text_edit_xml_output.createStandardContextMenu()
-        # Find action
-        find_action = QAction(
-            "Find",
-            self,
-            shortcut=QKeySequence(Qt.Modifier.CTRL | Qt.Key.Key_F),
-        )
-        find_action.triggered.connect(self.on_toggleXMLOutputSearchWidgets)
-        menu.addAction(find_action)
-
-        menu.exec(self.ui.text_edit_xml_output.mapToGlobal(position))
-        
-    @Slot(QPoint) # For the main Program Output Text Edit
-    def on_contextMenuEventProgramOutput(self, position: QPoint):
-        # Create standard context menu for Text Edit
-        menu = self.ui.text_edit_program_output.createStandardContextMenu()
-        
-        # Clear output action
-        clear_output_action = QAction("Clear output", self)
-        clear_output_action.triggered.connect(lambda: self.on_clearOutput(self.ui.text_edit_program_output))
-        
-        # Add clear output action to standard QMenu (context menu)
-        menu.addAction(clear_output_action)
-        # Map the position of the context menu to the mouse position
-        menu.exec(self.ui.text_edit_program_output.mapToGlobal(position))
-        
-    @Slot(QPoint) # For the CSV Output Text Edit
-    def on_contextMenuEventCSVOutput(self, position: QPoint):
-        # Create standard context menu for Text Edit
-        menu = self.ui.text_edit_csv_output.createStandardContextMenu()
-        
-        # Clear output action
-        clear_output_action = QAction("Clear output", self)
-        clear_output_action.triggered.connect(lambda: self.on_clearOutput(self.ui.text_edit_csv_output))
-        
-        # Add clear output action to standard QMenu (context menu)
-        menu.addAction(clear_output_action)
-        # Map the position of the context menu to the mouse position
-        menu.exec(self.ui.text_edit_csv_output.mapToGlobal(position))
-
-    @Slot(str)
-    def on_setXPathExpressionInInput(self, expression: str):
-        """Set XPath expression in input field."""
-        self.ui.line_edit_xpath_builder.clear()
-        self.ui.line_edit_xpath_builder.setText(expression)
-        
-    @Slot()
-    def on_OpenConvertedFile(self: "MainWindow"):
-        """Open the converted file in the default application."""
-        file_path = self.ui.line_edit_csv_conversion_open_file_path.text()
-        self.helper._open_file_directly(file_path)
-        
-    @Slot()
-    def on_ConvertHexToDecimal(self) -> None:
-        """
-        Converts the instance's hexadecimal string to its decimal equivalent.
-        Returns:
-            None
-        """
-        try:
-            # Clean up hex string (removing the delimiter ':' from the string)
-            hex_string = self.ui.line_edit_hexadecimal.text()
-            if ":" in hex_string:
-                hex_string = hex_string.replace(":", "")
-            decimal_value = int(hex_string, 16)
-            # Set decimal value to the second input field
-            self.ui.line_edit_decimal.setText(str(decimal_value))
-        except ValueError as ve:
-            QMessageBox.critical(
-                self,
-                "Invalid Hexadecimal Input",
-                f"The provided input is not a valid hexadecimal string.\nError details: {ve}"
-            )
->>>>>>> 37d9a16d
+# File: modules/signal_handlers.py
+import webbrowser
+import datetime
+import os
+from pathlib import Path
+import pandas as pd
+from PySide6.QtWidgets import (
+    QMenu,
+    QFileDialog,
+    QMessageBox,
+    QTextEdit,
+    
+)
+from PySide6.QtGui import QAction, QShortcut, QKeySequence, QIcon, QMovie
+from PySide6.QtCore import (
+    Qt,
+    Slot,
+    QPoint
+)
+
+from typing import List, TYPE_CHECKING
+from gui.main.XMLuvation_ui import Ui_MainWindow
+
+
+if TYPE_CHECKING:
+    from PySide6.QtCore import QSettings
+    from controllers.state_controller import ComboboxStateHandler, SearchXMLOutputTextHandler
+    from modules.config_handler import ConfigHandler
+    from main import MainWindow
+    from controllers.helper_methods import HelperMethods
+
+class SignalHandlerMixin:
+    """Mixin class to handle all signal connections and slot methods"""
+    # Type hints for attributes accessed in this mixin
+    ui: Ui_MainWindow
+    recent_xpath_expressions: List[str]
+    settings: 'QSettings'
+    cb_state_controller: 'ComboboxStateHandler'
+    set_max_threads: int
+    current_theme: str
+    config_handler: 'ConfigHandler'
+    theme_icon: QIcon
+    xml_text_searcher: 'SearchXMLOutputTextHandler'
+    _main_thread_loading_movie_ref: QMovie | None = None
+    helper: 'HelperMethods'
+        
+    def connect_menu_bar_actions(self):
+        """Connect all menu bar actions to their handlers."""
+        # Add theme action to Menu Bar at the far right
+        self.toggle_theme_action = self.ui.menu_bar.addAction(self.theme_icon, "Toggle Theme")
+        self.ui.exit_action.triggered.connect(self.close)
+        self.ui.clear_recent_xpath_expressions_action.triggered.connect(self.on_clearRecentXpathExpressions)
+        self.ui.open_input_action.triggered.connect(self.on_openInputDirectory)
+        self.ui.open_output_action.triggered.connect(self.on_openOutputDirectory)
+        self.ui.open_csv_conversion_input_action.triggered.connect(self.on_openCSVConversionInputDirectory)
+        self.ui.open_paths_manager.triggered.connect(self.on_openPathsManager)
+        self.ui.open_pre_built_xpaths_manager_action.triggered.connect(self.on_openPrebuiltXPathsManager)
+        self.ui.xpath_help_action.triggered.connect(self.on_xpathHelp)
+        self.ui.prompt_on_exit_action.checkableChanged.connect(self.on_PromptOnExitChecked)
+        self.toggle_theme_action.triggered.connect(self.on_changeTheme)
+
+        # Connect recent xpath expressions menu
+        for action in self.ui.recent_xpath_expressions_menu.actions():
+            action.triggered.connect(
+                lambda checked, exp=action.text(): self.on_setXPathExpressionInInput(exp)
+            )
+
+    def connect_ui_events(self):
+        """Connect all UI element events to their handlers."""
+        
+        # ===== Handle custom context menus ===== #
+        # Connect context menu signals
+        self.ui.list_widget_main_xpath_expressions.customContextMenuRequested.connect(self.on_showXPathContextMenu)
+        self.ui.text_edit_xml_output.customContextMenuRequested.connect(self.on_showXMLOutputContextMenu)
+        
+        # Context menu signals for program output and csv output
+        self.ui.text_edit_program_output.customContextMenuRequested.connect(self.on_contextMenuEventProgramOutput)
+        self.ui.text_edit_csv_output.customContextMenuRequested.connect(self.on_contextMenuEventCSVOutput)
+        
+        # ======================================= #
+        
+        # Keyboard shortcuts
+        self.shortcut_find = QShortcut(
+            QKeySequence(Qt.Modifier.CTRL | Qt.Key.Key_F), self
+        )
+        self.shortcut_find.activated.connect(self.on_toggleXMLOutputSearchWidgets)
+
+        # Line Edit events
+        self.ui.line_edit_xml_folder_path_input.textChanged.connect(self.on_XMLFolderPathChanged)
+        self.ui.line_edit_profile_cleanup_csv_file_path.textChanged.connect(self.on_CSVProfileCleanupInputChanged)
+        self.ui.line_edit_filter_table.textChanged.connect(self.on_filterTable)
+
+        # ComboBox events
+        self.ui.combobox_tag_names.currentTextChanged.connect(self.cb_state_controller.on_tag_name_changed)
+        self.ui.combobox_attribute_names.currentTextChanged.connect(self.cb_state_controller.on_attribute_name_changed)
+
+        # Button events
+        self.ui.button_pass_csv_to_converter.linkActivated.connect(self.on_passCSVFilePathToConverter)
+        self.ui.button_browse_xml_folder.clicked.connect(self.on_browseXMLFolder)
+        self.ui.button_read_xml.clicked.connect(self.on_readXMLFile)
+        self.ui.button_browse_csv.clicked.connect(self.on_browseCSVOutput)
+        self.ui.button_build_xpath.clicked.connect(self.on_buildXPathExpression)
+        self.ui.button_add_xpath_to_list.clicked.connect(self.on_addXPathToList)
+        self.ui.button_start_csv_export.clicked.connect(self.on_startCSVSearch)
+        self.ui.button_abort_csv_export.clicked.connect(self.on_stopCSVSearch)
+        self.ui.button_browse_csv_conversion_path_input.clicked.connect(self.on_browseCSVConversionInput)
+        self.ui.button_csv_conversion_convert.clicked.connect(self.on_convertCSVFile)
+        self.ui.button_profile_cleanup_browse_csv_file_path.clicked.connect(self.on_browseProfileCleanupCSV)
+        self.ui.button_profile_cleanup_browse_folder_path.clicked.connect(self.on_browseProfileCleanupFolder)
+        self.ui.button_profile_cleanup_cleanup_start.clicked.connect(self.on_startProfileCleanup)
+        self.ui.button_drop_csv_header.clicked.connect(self.on_dropCurrentCSVHeader)
+        self.ui.button_find_next.clicked.connect(self.on_XMLOutputSearchNext)
+        self.ui.button_find_previous.clicked.connect(self.on_XMLOutputSearchPrevious)
+        self.ui.button_csv_conversion_open_file.clicked.connect(self.on_OpenConvertedFile)
+        self.ui.button_convert_hexadecimal_to_decimal.clicked.connect(self.on_ConvertHexToDecimal)
+        self.ui.button_load_csv.clicked.connect(self.on_loadCSVFileForTable)
+        self.ui.button_clear_table.clicked.connect(self.on_clearTable)
+
+        # CheckBox events
+        self.ui.checkbox_write_index_column.toggled.connect(self.on_writeIndexCheckBoxToggled)
+        self.ui.checkbox_group_matches.toggled.connect(self.on_groupMatchesCheckBoxToggled)
+    
+    # Handle the enabled/disabled state of all the specified widgets that are in the search and export to csv GroupBox
+    def _set_ui_widgets_disabled(self, state: bool):
+        """Helper to disable/enable UI widgets during operations."""
+        self.ui.button_browse_xml_folder.setDisabled(state)
+        self.ui.button_read_xml.setDisabled(state)
+        self.ui.button_build_xpath.setDisabled(state)
+        self.ui.button_add_xpath_to_list.setDisabled(state)
+        self.ui.button_browse_csv.setDisabled(state)
+        self.ui.button_browse_csv_conversion_path_input.setDisabled(state)
+        self.ui.button_start_csv_export.setDisabled(state)
+        self.ui.line_edit_xml_folder_path_input.setReadOnly(state)
+        self.ui.line_edit_csv_output_path.setReadOnly(state)
+    
+    # Handle the enabled/disabled state of all the specified widgets that affect the Table GroupBox
+    def _set_ui_widgets_table_disabled(self, state: bool):
+        self.ui.button_clear_table.setDisabled(state)
+        self.ui.line_edit_filter_table.setDisabled(state)
+
+    # ============= SLOT METHODS =============
+    
+    # === Message Box Slots ===
+    @Slot(str, str)
+    def handle_critical_message(self, title: str, message: str):
+        """Show critical message dialog."""
+        QMessageBox.critical(self, title, message)
+
+    @Slot(str, str)
+    def handle_info_message(self, title: str, message: str):
+        """Show information message dialog."""
+        QMessageBox.information(self, title, message)
+
+    @Slot(str, str)
+    def handle_warning_message(self, title: str, message: str):
+        """Show warning message dialog."""
+        QMessageBox.warning(self, title, message)
+
+    # === Progress and Output Slots ===
+    @Slot(int)
+    def handle_progress_bar_update(self, progress: int):
+        """Handle progress bar updates."""
+        self.ui.progressbar_main.setValue(progress)
+
+    @Slot(str)
+    def handle_program_output_append(self, message: str):
+        """Handle QTextEdit progress updates with append."""
+        self.ui.text_edit_program_output.append(message)
+
+    @Slot(str)
+    def handle_program_output_set_text(self, message: str):
+        """Handle QTextEdit progress updates with setText."""
+        self.ui.text_edit_program_output.setText(message)
+
+    @Slot(str)
+    def handle_csv_tab_output_append(self, message: str):
+        """Handle CSV tab QTextEdit progress updates with append."""
+        self.ui.text_edit_csv_output.append(message)
+
+    @Slot(str)
+    def handle_csv_tab_output_set_text(self, message: str):
+        """Handle CSV tab QTextEdit progress updates with setText."""
+        self.ui.text_edit_csv_output.setText(message)
+        
+    @Slot(str)
+    def handler_set_converted_file_path(self, file_path: str):
+        """Set the file path of the converted file in the "Open File" QLineEdit."""
+        self.ui.line_edit_csv_conversion_open_file_path.setText(file_path)
+        
+    @Slot()
+    def handle_start_loading_gif(self):
+        """Handle starting the loading GIF - creates QMovie on main thread."""
+        try:
+            root = Path(__file__).parent.parent
+            gif = root / "resources" / "gifs" / "loading_circle_small.gif"
+            
+            # Create QMovie on the MAIN thread
+            movie = QMovie(str(gif))
+            
+            if not movie.isValid():
+                QMessageBox.warning(self, "GIF Not Found", f"GIF file not found or invalid: {gif}")
+                return
+                
+            self._main_thread_loading_movie_ref = movie
+            self.ui.label_loading_gif.setMovie(movie)
+            movie.start()
+            self.ui.label_loading_gif.setVisible(True)
+        except Exception as e:
+            QMessageBox.critical(self, "GIF Error", f"Error loading GIF: {e}")
+            
+    @Slot()
+    def handle_stop_loading_gif(self):
+        """Handle stopping the loading GIF."""
+        movie = self._main_thread_loading_movie_ref
+        if movie:
+            movie.stop()
+            movie.deleteLater()  # Clean up the QMovie object
+            self._main_thread_loading_movie_ref = None
+        self.ui.label_loading_gif.clear()
+        self.ui.label_loading_gif.setVisible(False)
+
+    @Slot(str)
+    def handle_file_processing_label(self, message: str):
+        """Handle QLabel progress updates for file processing."""
+        self.ui.label_file_processing.setText(message)
+
+    # === Specific Feature Slots ===
+    @Slot(int)
+    def handle_csv_column_dropped(self, index: int):
+        """Handle CSV column drop completion."""
+        self.ui.combobox_csv_headers.removeItem(index)
+
+    @Slot(dict)
+    def handle_xml_parsing_finished(self, result: dict):
+        """Handle XML parsing completion."""
+        try:
+            from modules.xml_parser import set_xml_content_to_widget
+
+            xml_content = result.get("xml_string", "")
+            # Add highlighter for XML files then add to QTextEdit
+            set_xml_content_to_widget(self.ui.text_edit_xml_output, xml_content)
+            self.ui.text_edit_xml_output.setPlainText(xml_content)
+
+            # Fill the combo boxes with unique tags and attributes
+            tags = result.get("tags", [])
+            attributes = result.get("attributes", [])
+            tag_values = result.get("tag_values", [])
+            attribute_values = result.get("attribute_values", [])
+
+            self.ui.combobox_tag_names.clear()
+            self.ui.combobox_tag_names.addItems(tags)
+            self.ui.combobox_attribute_names.clear()
+            self.ui.combobox_attribute_names.addItems(attributes)
+
+            self.ui.combobox_tag_values.clear()
+            self.ui.combobox_tag_values.addItems(tag_values)
+            self.ui.combobox_attribute_values.clear()
+            self.ui.combobox_attribute_values.addItems(attribute_values)
+
+            # Enable ComboBoxes
+            self.ui.combobox_tag_names.setDisabled(False)
+            self.ui.combobox_attribute_names.setDisabled(False)
+            self.ui.combobox_tag_values.setDisabled(False)
+            self.ui.combobox_attribute_values.setDisabled(False)
+
+            # Display additional info
+            info_message = f"File: {result.get('file_path', 'Unknown')}\n"
+            info_message += f"Root element: {result.get('root_tag', 'Unknown')}\n"
+            info_message += f"Total elements: {result.get('element_count', 0)}\n"
+            info_message += f"Unique tags: {len(result.get('tags', []))}\n"
+            info_message += f"Encoding: {result.get('encoding', 'Unknown')}"
+
+            # Save XML file in initialized variable
+            self.current_read_xml_file = result.get("file_path")
+            self.ui.text_edit_program_output.append(info_message)
+
+            self.parsed_xml_data = result
+            # Pass the new result data to the ComboBoxStateController
+            self.cb_state_controller.set_parsed_data(result)
+
+        except Exception as ex:
+            message = f"An exception of type {type(ex).__name__} occurred. Arguments: {ex.args!r}"
+            QMessageBox.critical(self, "Error processing parsing results", message)
+
+    @Slot(bool)
+    def handle_csv_export_started(self, state: bool):
+        """Handle CSV export start state changes."""
+        self.ui.button_abort_csv_export.setVisible(state)
+        self.ui.label_file_processing.setVisible(state)
+        self.ui.progressbar_main.setVisible(state)
+        self._set_ui_widgets_disabled(state)
+
+    @Slot()
+    def handle_csv_export_finished(self):
+        """Handle CSV export completion."""
+        self.ui.button_abort_csv_export.setVisible(False)
+        self.ui.label_file_processing.setVisible(False)
+        self.ui.progressbar_main.setVisible(False)
+        self._set_ui_widgets_disabled(False)
+        self.ui.progressbar_main.reset()
+        
+        # Release worker reference
+        if hasattr(self, '_current_csv_exporter'):
+            self._current_csv_exporter = None
+
+    # ============= CONNECTION METHODS =============
+
+    def connect_xml_parsing_signals(self, worker):
+        """Connect signals for XML parsing operations."""
+        self._current_xml_parser = worker
+        worker.signals.finished.connect(self.handle_xml_parsing_finished)
+        worker.signals.error_occurred.connect(self.handle_critical_message)
+        worker.signals.program_output_progress.connect(self.handle_program_output_append)
+
+    def connect_xpath_builder_signals(self, worker):
+        """Connect signals for XPath building operations."""
+        self._current_xpath_builder = worker
+        worker.signals.program_output_progress.connect(self.handle_program_output_append)
+        worker.signals.error_occurred.connect(self.handle_critical_message)
+        worker.signals.warning_occurred.connect(self.handle_warning_message)
+
+    def connect_csv_export_signals(self, worker):
+        """Connect signals for CSV export operations."""
+        self._current_csv_exporter = worker
+        worker.signals.finished.connect(self.handle_csv_export_finished)
+        worker.signals.error_occurred.connect(self.handle_critical_message)
+        worker.signals.info_occurred.connect(self.handle_info_message)
+        worker.signals.warning_occurred.connect(self.handle_warning_message)
+        worker.signals.program_output_progress_append.connect(self.handle_program_output_append)
+        worker.signals.program_output_progress_set_text.connect(self.handle_program_output_set_text)
+        worker.signals.file_processing_progress.connect(self.handle_file_processing_label)
+        worker.signals.progressbar_update.connect(self.handle_progress_bar_update)
+        worker.signals.visible_state_widget.connect(self.handle_csv_export_started)
+
+    def connect_file_cleanup_signals(self, worker):
+        """Connect signals for file cleanup operations."""
+        worker.signals.error_occurred.connect(self.handle_critical_message)
+        worker.signals.warning_occurred.connect(self.handle_warning_message)
+        worker.signals.tab2_program_output_append.connect(self.handle_csv_tab_output_append)
+        worker.signals.column_dropped_successfully.connect(self.handle_csv_column_dropped)
+
+    def connect_csv_conversion_signals(self, worker):
+        """Connect signals for CSV conversion operations."""
+        worker.signals.error_occurred.connect(self.handle_critical_message)
+        worker.signals.info_occurred.connect(self.handle_info_message)
+        worker.signals.warning_occurred.connect(self.handle_warning_message)
+        worker.signals.tab2_program_output_append.connect(self.handle_csv_tab_output_append)
+        worker.signals.set_file_open_path.connect(self.handler_set_converted_file_path)
+        worker.signals.start_gif.connect(self.handle_start_loading_gif)
+        worker.signals.stop_gif.connect(self.handle_stop_loading_gif)
+
+    # ============= EVENT HANDLER METHODS =============
+
+    # === Menu Bar Event Handlers ===
+    
+    @Slot()
+    def on_clearRecentXpathExpressions(self):
+        """Clear recent XPath expressions."""
+        reply = QMessageBox.question(
+            self,
+            "Clear recent XPath expressions",
+            "Are you sure you want to clear the list of recent XPath expressions?",
+            QMessageBox.Yes | QMessageBox.No,
+            QMessageBox.No
+        )
+        if reply == QMessageBox.Yes:
+            self.settings.remove("recent_xpath_expressions")
+            self.recent_xpath_expressions = []
+            self._update_recent_xpath_expressions_menu()
+
+    @Slot()
+    def on_clearOutput(self, text_edit: QTextEdit):
+        """Clear selected output text edit."""
+        text_edit.clear()
+
+    @Slot()
+    def on_openInputDirectory(self):
+        """Open input XML folder in file explorer."""
+        directory = self.ui.line_edit_xml_folder_path_input.text()
+        self._open_folder_in_file_explorer(directory)
+
+    @Slot()
+    def on_openOutputDirectory(self):
+        """Open output CSV folder in file explorer."""
+        directory = os.path.dirname(self.ui.line_edit_csv_output_path.text()) if self.ui.line_edit_csv_output_path.text() else ""
+        self._open_folder_in_file_explorer(directory)
+
+    @Slot()
+    def on_openCSVConversionInputDirectory(self):
+        """Open CSV conversion input folder in file explorer."""
+        directory = os.path.dirname(self.ui.line_edit_csv_conversion_path_input.text()) if self.ui.line_edit_csv_conversion_path_input.text() else ""
+        self._open_folder_in_file_explorer(directory)
+
+    @Slot() # Opens Pre-built XPaths Manager QWidget
+    def on_openPrebuiltXPathsManager(self):
+        from gui.widgets.modules.pre_built_xpaths_manager import PreBuiltXPathsManager
+        self.w = PreBuiltXPathsManager(main_window=self)
+        self.w.show()
+
+    @Slot() # Opens Paths Manager QWidget
+    def on_openPathsManager(self):
+        """Open paths manager window."""
+        from gui.widgets.modules.path_manager import CustomPathsManager
+        self.w = CustomPathsManager(main_window=self)
+        self.w.show()
+
+    @Slot()
+    def on_xpathHelp(self):
+        """Open XPath help webpage."""
+        webbrowser.open("https://www.w3schools.com/xml/xpath_syntax.asp")
+
+    @Slot()
+    def on_changeTheme(self):
+        """Toggle application theme."""
+        if self.current_theme == "dark_theme.qss":
+            self.toggle_theme_action.setIcon(self.dark_mode_icon)
+            self._initialize_theme_file(self.light_theme_file)
+            self.current_theme = "light_theme.qss"
+        else:
+            self.toggle_theme_action.setIcon(self.light_mode_icon)
+            self._initialize_theme_file(self.dark_theme_file)
+            self.current_theme = "dark_theme.qss"
+            
+    @Slot()
+    def on_PromptOnExitChecked(self):
+        """Handle prompt on exit checkbox toggle."""
+        is_checked = self.ui.prompt_on_exit_action.isChecked()
+        self.settings.setValue("prompt_on_exit", is_checked)
+        
+    # =============================================================================== #
+
+    # === UI Event Handlers ===
+    
+    @Slot()
+    def on_toggleXMLOutputSearchWidgets(self):
+        """Toggle XML output search widgets visibility."""
+        is_hidden = self.ui.line_edit_xml_output_find_text.isHidden()
+        
+        self.ui.line_edit_xml_output_find_text.setHidden(not is_hidden)
+        self.ui.button_find_next.setHidden(not is_hidden)
+        self.ui.button_find_previous.setHidden(not is_hidden)
+        
+        if not is_hidden:
+            self.ui.line_edit_xml_output_find_text.clear()
+
+    @Slot()
+    def on_XMLFolderPathChanged(self):
+        """Update XML file count when folder path changes."""
+        try:
+            folder = self.ui.line_edit_xml_folder_path_input.text()
+            if os.path.isdir(folder):
+                xml_files_count = sum(
+                    1 for f in os.listdir(folder) if f.endswith(".xml")
+                )
+                if xml_files_count >= 1:
+                    self.ui.statusbar_xml_files_count.setText(
+                        f"Found {xml_files_count} XML Files"
+                    )
+        except Exception as ex:
+            message = f"An exception of type {type(ex).__name__} occurred. Arguments: {ex.args!r}"
+            self.ui.statusbar_xml_files_count.setText(
+                f"Error counting XML files: {message}"
+            )
+
+    @Slot()
+    def on_CSVProfileCleanupInputChanged(self):
+        """Handle CSV profile cleanup input changes."""
+        from controllers.state_controller import CSVColumnDropHandler
+        
+        csv_file_path = self.ui.line_edit_profile_cleanup_csv_file_path.text()
+        column_to_drop = self.ui.combobox_csv_headers.currentText()
+        column_to_drop_index = self.ui.combobox_csv_headers.currentIndex()
+        csv_header_combobox = self.ui.combobox_csv_headers
+        drop_header_button = self.ui.button_drop_csv_header
+
+        handler = CSVColumnDropHandler(
+            main_window=self,
+            csv_file_path=csv_file_path,
+            column_to_drop=column_to_drop,
+            column_to_drop_index=column_to_drop_index,
+            csv_header_combobox=csv_header_combobox,
+            drop_header_button=drop_header_button,
+        )
+        handler.on_csv_input_file_path_changed()
+        
+    # =============================================================================== #
+
+    # === Button event handlers ===
+    
+    @Slot()
+    def on_browseXMLFolder(self):
+        """Browse for XML folder."""
+        self.helper._browse_folder_helper(
+            dialog_message="Select directory that contains XML files",
+            line_widget=self.ui.line_edit_xml_folder_path_input,
+        )
+
+    @Slot()
+    def on_readXMLFile(self: "MainWindow"):
+        """Read XML file dialog and parsing."""
+        try:
+            file_name, _ = QFileDialog.getOpenFileName(
+                self, "Select XML File", "", "XML File (*.xml)"
+            )
+            if file_name:
+                self.ui.text_edit_program_output.clear()
+                self._parse_xml_file(file_name)
+                # Add the read XML files path to the XML path input field if it's not already set
+                if not self.ui.line_edit_xml_folder_path_input.text():
+                    self.ui.line_edit_xml_folder_path_input.setText(
+                        os.path.dirname(file_name)
+                    )
+        except Exception as ex:
+            message = f"An exception of type {type(ex).__name__} occurred. Arguments: {ex.args!r}"
+            QMessageBox.critical(self, "Exception reading xml file", message)
+
+    @Slot()
+    def on_browseCSVOutput(self):
+        """Browse for CSV output file."""
+        self.helper._browse_save_file_as_helper(
+            dialog_message="Save as",
+            line_widget=self.ui.line_edit_csv_output_path,
+            file_extension_filter="CSV File (*.csv)",
+            filename_placeholder=f"Evaluation_{datetime.datetime.now().strftime('%Y.%m.%d_%H%M')}.csv"
+        )
+
+    @Slot()
+    def on_buildXPathExpression(self):
+        """Build XPath expression based on selected combobox values."""
+        try:
+            from controllers.state_controller import XPathBuildHandler
+            
+            builder = XPathBuildHandler(
+                main_window=self,
+                line_edit_xpath_builder=self.ui.line_edit_xpath_builder,
+                tag_name_combo=self.ui.combobox_tag_names,
+                tag_value_combo=self.ui.combobox_tag_values,
+                attribute_name_combo=self.ui.combobox_attribute_names,
+                attribute_value_combo=self.ui.combobox_attribute_values,
+                radio_equals=self.ui.radio_button_equals,
+                radio_contains=self.ui.radio_button_contains,
+                radio_starts_with=self.ui.radio_button_starts_with,
+                radio_greater=self.ui.radio_button_greater,
+                radio_smaller=self.ui.radio_button_smaller,
+            )
+            builder.start_xpath_build()
+        except Exception as ex:
+            message = f"An exception of type {type(ex).__name__} occurred. Arguments: {ex.args!r}"
+            QMessageBox.critical(self, "Exception on building xpath expression", message)
+
+    @Slot()
+    def on_addXPathToList(self: "MainWindow"):
+        """Add XPath expression to list."""
+        try:
+            from controllers.state_controller import AddXPathExpressionToListHandler, GenerateCSVHeaderHandler
+            
+            xpath_input = self.ui.line_edit_xpath_builder.text()
+            xpath_filters = self._listwidget_to_list(self.ui.list_widget_main_xpath_expressions)
+            csv_headers_input = self.ui.line_edit_csv_headers_input
+            list_widget_xpath_expressions = self.ui.list_widget_main_xpath_expressions
+
+            adder = AddXPathExpressionToListHandler(
+                main_window=self,
+                xpath_expression=xpath_input,
+                xpath_filters=xpath_filters,
+                list_widget_xpath_expressions=list_widget_xpath_expressions,
+            )
+
+            is_added = adder.add_expression_to_list()
+
+            if is_added:
+                current_text = csv_headers_input.text()
+                self._add_recent_xpath_expression(xpath_input)
+
+                generator = GenerateCSVHeaderHandler(
+                    self,
+                    tag_name_combo=self.ui.combobox_tag_names,
+                    tag_value_combo=self.ui.combobox_tag_values,
+                    attribute_name_combo=self.ui.combobox_attribute_names,
+                    attribute_value_combo=self.ui.combobox_attribute_values,
+                    xpath_input=self.ui.line_edit_xpath_builder,
+                    csv_headers_input=self.ui.line_edit_csv_headers_input,
+                )
+
+                header = generator.generate_header()
+
+                if current_text:
+                    updated_text = f"{current_text}, {header}"
+                else:
+                    updated_text = header
+                csv_headers_input.setText(updated_text)
+
+                self.ui.line_edit_xpath_builder.clear()
+        except Exception as ex:
+            message = f"An exception of type {type(ex).__name__} occurred. Arguments: {ex.args!r}"
+            QMessageBox.critical(self, "Exception adding XPath Expression to list widget", message)
+
+    @Slot()
+    def on_startCSVSearch(self: "MainWindow"):
+        """Start CSV search and export process."""
+        try:
+            from controllers.state_controller import SearchAndExportToCSVHandler
+            
+            xml_path = self.ui.line_edit_xml_folder_path_input.text()
+            csv_output = self.ui.line_edit_csv_output_path.text()
+            headers = self.ui.line_edit_csv_headers_input.text()
+            group_matches_flag = self.ui.checkbox_group_matches.isChecked()
+            max_threads = self.set_max_threads
+            xpath_filters = self._listwidget_to_list(self.ui.list_widget_main_xpath_expressions)
+
+            self.csv_exporter_handler = SearchAndExportToCSVHandler(
+                main_window=self,
+                xml_folder_path=xml_path,
+                xpath_filters=xpath_filters,
+                csv_folder_output_path=csv_output,
+                csv_headers_input=headers,
+                group_matches_flag=group_matches_flag,
+                set_max_threads=max_threads,
+            )
+            self.csv_exporter_handler.start_csv_export()
+        except Exception as ex:
+            message = f"An exception of type {type(ex).__name__} occurred. Arguments: {ex.args!r}"
+            QMessageBox.critical(self, "Exception on starting to search and export to csv", message)
+
+    @Slot()
+    def on_stopCSVSearch(self):
+        """Stop CSV search and export process."""
+        try:
+            if self.csv_exporter_handler:
+                self.csv_exporter_handler.stop_csv_export()
+                self.csv_exporter_handler = None
+            else:
+                QMessageBox.information(
+                    self,
+                    "No Active Export",
+                    "There is no CSV export currently running to abort."
+                )
+        except Exception as ex:
+            message = f"An exception of type {type(ex).__name__} occurred. Arguments: {ex.args!r}"
+            QMessageBox.critical(self, "Exception on stopping CSV export", message)
+
+    @Slot()
+    def on_browseCSVConversionInput(self):
+        """Browse for CSV conversion input file."""
+        self.helper._browse_file_helper(
+            dialog_message="Select csv file for conversion",
+            line_widget=self.ui.line_edit_csv_conversion_path_input,
+            file_extension_filter="CSV File (*.csv)",
+        )
+
+    @Slot()
+    def on_convertCSVFile(self):
+        """Start CSV conversion process."""
+        try:
+            from controllers.state_controller import CSVConversionHandler
+
+            csv_file_to_convert = self.ui.line_edit_csv_conversion_path_input.text()
+            extension_type = self.ui.combobox_csv_conversion_output_type.currentText()
+            write_index = self.ui.checkbox_write_index_column.isChecked()
+            label_loading_gif = self.ui.label_loading_gif
+            
+            self.csv_conversion_controller = CSVConversionHandler(
+                main_window=self,
+                csv_file_to_convert=csv_file_to_convert,
+                extension_type=extension_type,
+                write_index=write_index,
+                label_loading_gif=label_loading_gif
+            )
+            self.csv_conversion_controller.start_csv_conversion()
+        except Exception as ex:
+            message = f"An exception of type {type(ex).__name__} occurred. Arguments: {ex.args!r}"
+            QMessageBox.critical(self, "Exception on starting csv convert to other filetype", message)
+            
+    @Slot()
+    def on_loadCSVFileForTable(self: "MainWindow"):
+        """Browse for profile cleanup CSV file."""
+        try:
+            csv_path = self.helper._browse_file_helper_non_input(
+                dialog_message="Select csv file",
+                file_extension_filter="CSV File (*.csv)",
+            )
+            if csv_path:
+                # Convert to a pandas dataframe
+                results_df = pd.read_csv(csv_path)
+                # Fill table widget
+                self._populate_results_table(results_df)
+                self._set_ui_widgets_table_disabled(False)
+                self.ui.text_edit_csv_output.setText("CSV Data loaded successfully into the table!")
+                
+        except Exception as ex:
+            message = f"An exception of type {type(ex).__name__} occurred. Arguments: {ex.args!r}"
+            QMessageBox.critical(self, "Exception on loading csv file for table", message)
+            
+    @Slot()
+    def on_clearTable(self):
+        """Clears all data from the QTableWidget"""
+        if self.ui.table_csv_data.columnCount() > 0:
+            self.ui.table_csv_data.clearContents()
+            self.ui.table_csv_data.setRowCount(0)
+            self.ui.text_edit_csv_output.showText("Cleared results table!")
+            # Disabled widgets again
+            self._set_ui_widgets_table_disabled(True)
+        
+    @Slot()
+    def on_filterTable(self, text: str):
+        """Filter QTableWidget rows based on the search text"""
+        text = text.strip().lower()
+
+        for row in range(self.ui.table_csv_data.rowCount()):
+            row_match = False
+            for col in range(self.ui.table_csv_data.columnCount()):
+                item = self.ui.table_csv_data.item(row, col)
+                if item and text in item.text().lower():
+                    row_match = True
+                    break
+
+            self.ui.table_csv_data.setRowHidden(row, not row_match)
+            
+    @Slot()
+    def on_browseProfileCleanupCSV(self):
+        """Browse for profile cleanup CSV file."""
+        self.helper._browse_file_helper(
+            dialog_message="Select csv file",
+            line_widget=self.ui.line_edit_profile_cleanup_csv_file_path,
+            file_extension_filter="CSV File (*.csv)",
+        )
+
+    @Slot()
+    def on_browseProfileCleanupFolder(self):
+        """Browse for profile cleanup folder."""
+        self.helper._browse_folder_helper(
+            dialog_message="Select directory that contains XML files",
+            line_widget=self.ui.line_edit_profile_cleanup_folder_path,
+        )
+
+    @Slot()
+    def on_startProfileCleanup(self):
+        """Start profile cleanup process."""
+        try:
+            from controllers.state_controller import LobsterProfileExportCleanupHandler
+            
+            csv_file = self.ui.line_edit_profile_cleanup_csv_file_path.text()
+            profiles_folder_path = self.ui.line_edit_profile_cleanup_folder_path.text()
+
+            self.lobster_profile_cleaner = LobsterProfileExportCleanupHandler(
+                main_window=self,
+                csv_file_path=csv_file,
+                profiles_folder_path=profiles_folder_path,
+            )
+            self.lobster_profile_cleaner.start_lobster_profile_cleanup()
+        except Exception as ex:
+            message = f"An exception of type {type(ex).__name__} occurred. Arguments: {ex.args!r}"
+            QMessageBox.critical(self, "Exception on starting lobster profile xml files cleanup", message)
+
+    @Slot()
+    def on_dropCurrentCSVHeader(self):
+        """Drop selected CSV header."""
+        from controllers.state_controller import CSVColumnDropHandler
+        
+        csv_file_path = self.ui.line_edit_profile_cleanup_csv_file_path.text()
+        column_to_drop = self.ui.combobox_csv_headers.currentText()
+        column_to_drop_index = self.ui.combobox_csv_headers.currentIndex()
+
+        drop_column = CSVColumnDropHandler(
+            main_window=self,
+            csv_file_path=csv_file_path,
+            column_to_drop=column_to_drop,
+            column_to_drop_index=column_to_drop_index,
+        )
+        drop_column.start_csv_column_drop()
+
+    @Slot()
+    def on_XMLOutputSearchNext(self):
+        """Search next in XML output."""
+        self.xml_text_searcher.search_next()
+
+    @Slot()
+    def on_XMLOutputSearchPrevious(self):
+        """Search previous in XML output."""
+        self.xml_text_searcher.search_previous()
+
+    @Slot()
+    def on_passCSVFilePathToConverter(self):
+        """Pass CSV output path to converter input."""
+        try:
+            if self.ui.line_edit_csv_output_path.text():
+                if len(self.ui.line_edit_csv_conversion_path_input.text()) > 0:
+                    self.ui.line_edit_csv_conversion_path_input.clear()
+                
+                self.ui.line_edit_csv_conversion_path_input.setText(
+                    self.ui.line_edit_csv_output_path.text()
+                )
+                
+                # Move to second tab
+                if self.ui.tabWidget.currentIndex() == 0:
+                    self.ui.tabWidget.setCurrentIndex(1) 
+            else:
+                QMessageBox.information(
+                    self, 
+                    "CSV output not set", 
+                    "No CSV output for exporting has been set.\nCannot copy path to CSV converter input field."
+                )
+        except Exception as ex:
+            message = f"An exception of type {type(ex).__name__} occurred. Arguments: {ex.args!r}"
+            QMessageBox.critical(self, "Exception on starting csv convert to other filetype", message)
+
+    # === Checkbox Event Handlers ===
+    @Slot()
+    def on_writeIndexCheckBoxToggled(self):
+        """Handle write index checkbox toggle."""
+        message_with_index = """
+        Data will look like this:
+
+        | Index           | Header 1   | Header 2    |
+        |-------------------|-------------------|-------------------|
+        | 1                  | Data...         | Data...        |
+        """
+        message_without_index = """
+        Data will look like this:
+
+        | Header 1 | Header 2      |
+        |------------------|-------------------|
+        | Data...       | Data...         |
+        """
+        try:
+            if self.ui.checkbox_write_index_column.isChecked():
+                self.ui.text_edit_csv_output.setText(message_with_index)
+            else:
+                self.ui.text_edit_csv_output.setText(message_without_index)
+        except Exception as ex:
+            message = f"An exception of type {type(ex).__name__} occurred. Arguments: {ex.args!r}"
+            QMessageBox.critical(self, "Exception in Program", f"An error occurred: {message}")
+    
+    @Slot()
+    def on_groupMatchesCheckBoxToggled(self):
+        """Handle group matches checkbox toggle."""
+        example_on = """
+        | Header 1 | Header 2      |
+        |------------------|-------------------|
+        | Data...       | Match 1; Match 2; Match 3 |"""
+        
+        example_off = """
+        | Header 1 | Header 2      |
+        |------------------|-------------------|
+        | Data...       | Match 1         |
+        | Data...       | Match 2         |
+        | Data...       | Match 3         |"""
+        
+        try:
+            if self.ui.checkbox_group_matches.isChecked():
+                self.ui.text_edit_program_output.setText(
+                    f"Group Matches is enabled. All matches for each XPath expression will be grouped together in the CSV output.\n{example_on}"
+                )
+            else:
+                self.ui.text_edit_program_output.setText(
+                    f"Group Matches is disabled. Each match will be listed separately in the CSV output.\n{example_off}"
+                )
+        except Exception as ex:
+            message = f"An exception of type {type(ex).__name__} occurred. Arguments: {ex.args!r}"
+            QMessageBox.critical(self, "Exception in Program", f"An error occurred: {message}")
+
+    # === Context Menu Event Handlers ===
+    @Slot(QPoint)
+    def on_showXPathContextMenu(self: "MainWindow", position: QPoint):
+        """Show context menu for XPath expressions list."""
+        context_menu = QMenu(self)
+        remove_action = QAction("Remove Selected", self)
+        remove_all_action = QAction("Remove All", self)
+
+        context_menu.addAction(remove_action)
+        context_menu.addAction(remove_all_action)
+
+        remove_action.triggered.connect(self._remove_selected_xpath_item)
+        remove_all_action.triggered.connect(self._remove_all_xpath_items)
+
+        context_menu.exec(self.ui.list_widget_main_xpath_expressions.mapToGlobal(position))
+
+    @Slot(QPoint)
+    def on_showXMLOutputContextMenu(self, position: QPoint):
+        """Show context menu for XML output."""
+        menu = self.ui.text_edit_xml_output.createStandardContextMenu()
+        # Find action
+        find_action = QAction(
+            "Find",
+            self,
+            shortcut=QKeySequence(Qt.Modifier.CTRL | Qt.Key.Key_F),
+        )
+        find_action.triggered.connect(self.on_toggleXMLOutputSearchWidgets)
+        menu.addAction(find_action)
+
+        menu.exec(self.ui.text_edit_xml_output.mapToGlobal(position))
+        
+    @Slot(QPoint) # For the main Program Output Text Edit
+    def on_contextMenuEventProgramOutput(self, position: QPoint):
+        # Create standard context menu for Text Edit
+        menu = self.ui.text_edit_program_output.createStandardContextMenu()
+        
+        # Clear output action
+        clear_output_action = QAction("Clear output", self)
+        clear_output_action.triggered.connect(lambda: self.on_clearOutput(self.ui.text_edit_program_output))
+        
+        # Add clear output action to standard QMenu (context menu)
+        menu.addAction(clear_output_action)
+        # Map the position of the context menu to the mouse position
+        menu.exec(self.ui.text_edit_program_output.mapToGlobal(position))
+        
+    @Slot(QPoint) # For the CSV Output Text Edit
+    def on_contextMenuEventCSVOutput(self, position: QPoint):
+        # Create standard context menu for Text Edit
+        menu = self.ui.text_edit_csv_output.createStandardContextMenu()
+        
+        # Clear output action
+        clear_output_action = QAction("Clear output", self)
+        clear_output_action.triggered.connect(lambda: self.on_clearOutput(self.ui.text_edit_csv_output))
+        
+        # Add clear output action to standard QMenu (context menu)
+        menu.addAction(clear_output_action)
+        # Map the position of the context menu to the mouse position
+        menu.exec(self.ui.text_edit_csv_output.mapToGlobal(position))
+
+    @Slot(str)
+    def on_setXPathExpressionInInput(self, expression: str):
+        """Set XPath expression in input field."""
+        self.ui.line_edit_xpath_builder.clear()
+        self.ui.line_edit_xpath_builder.setText(expression)
+        
+    @Slot()
+    def on_OpenConvertedFile(self: "MainWindow"):
+        """Open the converted file in the default application."""
+        file_path = self.ui.line_edit_csv_conversion_open_file_path.text()
+        self.helper._open_file_directly(file_path)
+        
+    @Slot()
+    def on_ConvertHexToDecimal(self) -> None:
+        """
+        Converts the instance's hexadecimal string to its decimal equivalent.
+        Returns:
+            None
+        """
+        try:
+            # Clean up hex string (removing the delimiter ':' from the string)
+            hex_string = self.ui.line_edit_hexadecimal.text()
+            if ":" in hex_string:
+                hex_string = hex_string.replace(":", "")
+            decimal_value = int(hex_string, 16)
+            # Set decimal value to the second input field
+            self.ui.line_edit_decimal.setText(str(decimal_value))
+        except ValueError as ve:
+            QMessageBox.critical(
+                self,
+                "Invalid Hexadecimal Input",
+                f"The provided input is not a valid hexadecimal string.\nError details: {ve}"
+            )