<<<<<<< HEAD
# File: modules/state_controller.py
import os
import pandas as pd
from PySide6.QtWidgets import QMessageBox, QComboBox, QRadioButton, QListWidget, QPushButton, QLineEdit, QTextEdit
from PySide6.QtGui import QTextDocument
from modules.xpath_builder import create_xpath_validator, create_xpath_builder
from modules.csv_export_optimized import create_optimized_csv_exporter
from modules.file_cleanup import create_lobster_profile_cleaner, create_csv_column_dropper
from modules.xml_parser import create_xml_parser
from modules.csv_converter import create_csv_conversion_thread

from typing import TYPE_CHECKING

if TYPE_CHECKING:
    from main import MainWindow  # import only for type hints, not at runtime


class ComboboxStateHandler:
    """
    Controller the states of the ComboBoxes based on the selected values. Values need to be loaded from an XML file.

    parsed_xml_data is a dictionary and contains the following keys:
    - 'xml_string' --> xml_string,
    - 'tags' --> sorted(tags),
    - 'tag_values' --> sorted(tag_values),
    - 'attributes' --> sorted(attributes),
    - 'attribute_values' --> sorted(attribute_values),
    - 'namespaces' --> sorted(namespaces),
    - 'file_path' --> self.get_xml_file()_path,
    - 'root_tag' --> root.tag,
    - 'element_count' --> len(list(root.iter())),
    - 'encoding' --> XMLUtils.get_xml_encoding(self.get_xml_file_path)
    """
    def __init__(self, main_window: "MainWindow", parsed_xml_data: dict, cb_tag_name: QComboBox, cb_tag_value: QComboBox, cb_attr_name: QComboBox, cb_attr_value: QComboBox):
        """Constructor of ComboboxState class

        Args:
            main_window (object): Main window in main.py
            parsed_xml_data (dict): Dictionary of the parsed XML file, fills the Combo boxes
            cb_tag_name (object): QCombobox Widget self.ui.combobox_tag_names
            cb_tag_value (object): QCombobox Widget self.ui.combobox_tag_values
            cb_attr_name (object): QCombobox Widget self.ui.combobox_attribute_names
            cb_attr_value (object): QCombobox Widget self.ui.combobox_attribute_values
        """
        self.main_window = main_window
        self.parsed_xml_data = parsed_xml_data
        self.tag_name = cb_tag_name
        self.tag_value = cb_tag_value
        self.attr_name = cb_attr_name
        self.attr_value = cb_attr_value

    def set_parsed_data(self, new_data: dict):
        self.parsed_xml_data = new_data

    def get_parsed_data(self):
        return self.parsed_xml_data

    def get_xml_file(self):
        return self.parsed_xml_data.get("file_path")

    # === Contains the Logic for the ComboBoxes textChanged signal === #
    def on_tag_name_changed(self, selected_tag: str):
        """When the Combobox for the tag name changes

        Args:
            selected_tag (str): Currently selected value from the self.ui.combobox_tag_names
        """
        if not selected_tag:
            return []
        try:
            attributes = self.get_attributes(selected_tag)
            self.attr_name.clear()
            self.attr_name.addItems(attributes)

            values_xml = self.get_tag_values(selected_tag)
            self.tag_value.clear()
            self.tag_value.addItems(values_xml)

            # Disable tag value combo box if there are no values for the selected tag
            if not values_xml or all(value.strip() == "" for value in values_xml if value is not None):
                self.tag_value.setDisabled(True)
                self.tag_value.clear()
            else:
                self.tag_value.setDisabled(False)

            # Disable attribute name and value combo boxes if there are no attributes for the selected tag
            if not attributes:
                self.attr_name.setDisabled(True)
                self.attr_name.clear()
                self.attr_value.setDisabled(True)
                self.attr_value.clear()
            else:
                self.attr_name.setDisabled(False)

        except Exception as ex:
            message = f"An exception of type {type(ex).__name__} occurred. Arguments: {ex.args!r}"
            QMessageBox.critical(self.main_window, "An exception occurred on tag name changed:", message)


    def on_attribute_name_changed(self, selected_attribute: str):
        """When the Combobox for the attribute name changes

        Args:
            selected_attribute (str): Currently selected value from the self.ui.combobox_attribute_names
        """
        try:
            selected_tag = self.tag_name.currentText()
            attribute_values = self.get_attribute_values(selected_tag, selected_attribute)
            self.attr_value.clear()
            self.attr_value.addItems(attribute_values)

            # Disable attribute value combo box if there are no attribute values
            if not attribute_values:
                self.attr_value.setDisabled(True)
                self.attr_value.clear()
            else:
                self.attr_value.setDisabled(False)

            # Disable tag value combo box if the selected tag has no values
            values_xml = self.get_tag_values(selected_tag)

            if not values_xml:
                self.tag_value.setDisabled(True)
                self.tag_value.clear()
        except Exception as ex:
            message = f"An exception of type {type(ex).__name__} occurred. Arguments: {ex.args!r}"
            QMessageBox.critical(self.main_window,"An exception occurred on attribute name changed:", message)


    def get_attribute_values(self, selected_tag: str, selected_attribute: str):
        """Get the attribute values based on the selected combobox values in tag name and attribute name

        Args:
            selected_tag (str): Currently selected value from the self.ui.combobox_tag_names
            selected_attribute (str): Currently selected value from the self.ui.combobox_attribute_names
        """
        if not selected_tag or not selected_attribute:
            return []
        try:
            return self.parsed_xml_data.get('tag_attr_to_values', {}).get((selected_tag, selected_attribute), [])
        except Exception as ex:
            message = f"An exception of type {type(ex).__name__} occurred. Arguments: {ex.args!r}"
            QMessageBox.critical(self.main_window, "An exception occurred on getting attribute values", message)
            return []


    def get_tag_values(self, selected_tag: str):
        """Get the tag values based on the selected combobox values in tag name

        Args:
            selected_tag (str): Currently selected value from the self.ui.combobox_tag_names
        """
        if not selected_tag:
            return []
        try:
            return self.parsed_xml_data.get('tag_to_values', {}).get(selected_tag, [])
        except Exception as ex:
            message = f"An exception of type {type(ex).__name__} occurred. Arguments: {ex.args!r}"
            QMessageBox.critical(self.main_window, "An exception occurred on get tag values:", message)
            return []


    def get_attributes(self, selected_tag: str):
        """Get the attribute names based on the selected combobox values in tag name

        Args:
            selected_tag (str): Currently selected value from the self.ui.combobox_tag_names
        """
        if not selected_tag:
            return []
        try:
            return self.parsed_xml_data.get('tag_to_attributes', {}).get(selected_tag, [])
        except Exception as ex:
            message = f"An exception of type {type(ex).__name__} occurred. Arguments: {ex.args!r}"
            QMessageBox.critical(self.main_window, "An exception occurred on get attributes:", message)
            return []


class CSVConversionHandler:
    """Handles methods and logic for csv_conversion_groupbox"""
    def __init__(self, main_window: "MainWindow", csv_file_to_convert: str, extension_type: str, write_index: bool):
        self.main_window = main_window
        self.csv_file_to_convert = csv_file_to_convert
        self.extension_type = extension_type # Value of the combobox self.ui.combobox_csv_conversion_output_type
        self.write_index = write_index
        
    def start_csv_conversion(self) -> None:
        try:
            """Initializes and starts the CSV conversion in a new thread."""
            # Create the conversion thread
            converter = create_csv_conversion_thread("convert_csv", self.csv_file_to_convert, self.extension_type, self.write_index)
            self.main_window.connect_csv_conversion_signals(converter)
            # Start the conversion thread
            self.main_window.thread_pool.start(converter)

            # Optional: Keep track of the worker
            self.main_window.active_workers.append(converter)
        except FileNotFoundError as e:
            QMessageBox.warning(self.main_window, "Input File Error", str(e))


class AddXPathExpressionToListHandler:
    """
    Handles methods and logic of the Button event for adding XPath Expression.
    """
    def __init__(self, main_window: "MainWindow", xpath_expression: str, xpath_filters: list | None, list_widget_xpath_expressions: QListWidget):
        self.main_window = main_window
        self.xpath_expression = xpath_expression
        self.xpath_filters = xpath_filters
        self.list_widget_xpath_expressions = list_widget_xpath_expressions
        
    
    def smart_split(self, s: str) -> list[str]:
        result = []
        current = []
        inside_single_quote = False
        inside_double_quote = False
    
        for char in s:
            if char == "'" and not inside_double_quote:
                inside_single_quote = not inside_single_quote
            elif char == '"' and not inside_single_quote:
                inside_double_quote = not inside_double_quote
    
            if char == ',' and not inside_single_quote and not inside_double_quote:
                result.append(''.join(current).strip())
                current = []
            else:
                current.append(char)
    
        # Add the last part
        if current:
            result.append(''.join(current).strip())
    
        return result

        # === QListWidget HANDLER ===
    def add_expression_to_list(self) -> bool | None:
        """Add the entered or built XPath expression from the QLineEdit to the QListWidget for later searching

        Has a built-in XPath validator before adding the XPath to the QListWidget

        Returns:
            bool: If xpath expression has been successfully added to the list True, else False
        """
        try:
            # Check if the XPath input is not empty:
            if not self.xpath_expression:
                QMessageBox.information(self.main_window, "Empty XPath", "Please enter a XPath expression.")
                return False
            
            validator = create_xpath_validator()
            
            #if "," in self.xpath_expression:
            #    try:
            #        # Split by comma and validate each XPath expression
            #        xpath_expressions = self.smart_split(self.xpath_expression)
            #        for exp in xpath_expressions:
            #            if exp and not self._is_duplicate(exp, self.xpath_filters):
            #                validator.xpath_expression = exp
            #                if not validator.validate_xpath_expression():
            #                    raise ValueError(f"Invalid XPath expression: {exp}")
            #                else:
            #                    self.xpath_filters.append(exp)
            #                    self.list_widget_xpath_expressions.addItem(exp)
            #            else:
            #                QMessageBox.warning(self.main_window, "Duplicate XPath Expression", f"Cannot add duplicate XPath expression:\n{exp}")
            #                return False
            #    except ValueError as e:
            #        QMessageBox.warning(self.main_window, "XPathSyntaxError", f"Invalid XPath expression: {str(e)}")
            #else:
            if self.xpath_expression and not self._is_duplicate(self.xpath_expression, self.xpath_filters):
                self.main_window.connect_xpath_builder_signals(validator)
                # Validate the XPath expression
                validator.xpath_expression = self.xpath_expression
                is_valid = validator.validate_xpath_expression()
                if is_valid:
                    self.xpath_filters.append(self.xpath_expression)
                    self.list_widget_xpath_expressions.addItem(self.xpath_expression)
                    return True
            else:
                QMessageBox.warning(self.main_window, "Duplicate XPath Expression", f"Cannot add duplicate XPath expression:\n{self.xpath_expression}")
                return False
        except Exception as ex:
            message = f"An exception of type {type(ex).__name__} occurred. Arguments: {ex.args!r}"
            QMessageBox.critical(self.main_window, "Exception adding XPath Expression to List Widget", message)
            return False

    @staticmethod
    def _is_duplicate(xpath_expression:str, xpath_filters:list) -> bool:
        """Checks if the XPath expressions is a duplicate. Prevents from adding same XPath expressions to QListWidget

        Args:
            xpath_expression (str): XPath expression from the QLineEdit widget (line_edit_xpath_builder)
            xpath_filters (list): A list that contains 

        Returns:
            bool: Returns True if XPath expression already exists in the xpath_filters list, returns True if it exists, else False.
        """
        return xpath_expression in xpath_filters


class SearchAndExportToCSVHandler:
    """
    Handles methods and logic of a button event that starts the search with XPath Expression and export of a component.
    """
    def __init__(self, main_window: "MainWindow", xml_folder_path: str, xpath_filters: list, csv_folder_output_path: str, csv_headers_input: str, group_matches_flag: bool, set_max_threads: int):
        self.main_window = main_window
        self.xml_folder_path = xml_folder_path
        self.xpath_filters = xpath_filters
        self.csv_folder_output_path = csv_folder_output_path
        self.csv_headers_input = csv_headers_input
        self.group_matches_flag = group_matches_flag
        self.set_max_threads = set_max_threads
        self.current_exporter = None

    # === CSV Exporting Process === #
    def start_csv_export(self) -> None:
        """Initializes and starts the CSV export in a new thread."""
        try:
            exporter = create_optimized_csv_exporter(self.xml_folder_path, self.xpath_filters, self.csv_folder_output_path, self._parse_csv_headers(self.csv_headers_input), self.group_matches_flag, self.set_max_threads)
            self.current_exporter = exporter
            self.main_window.connect_csv_export_signals(self.current_exporter)
            self.main_window.thread_pool.start(self.current_exporter)

            # Optional: Keep track of the worker
            self.main_window.active_workers.append(self.current_exporter)

        except Exception as ex:
            message = f"An exception of type {type(ex).__name__} occurred. Arguments: {ex.args!r}"
            QMessageBox.critical(self.main_window, "Exception on starting to export results to csv file", message)

    def stop_csv_export(self) -> None:
        """Signals the currently running CSV export to stop."""
        if self.current_exporter:
            # Check if the thread is still running before attempting to stop it
            # QThreadPool.activeThreadCount() or check if the QRunnable is still in pool
            # For simplicity, we just call stop() and rely on the QRunnable's internal logic
            self.current_exporter.stop()
            self.current_exporter = None # Clear the reference once stopped

    @staticmethod
    def _parse_csv_headers(raw_headers: str) -> list:
        """Splits comma-separated string into a list of headers."""
        return [h.strip() for h in raw_headers.split(",") if h.strip()]


class LobsterProfileExportCleanupHandler:
    """Handles methods and logic of the lobster profile cleanup based on the selected csv file and the folder path that contains all lobster profile exports as XML files."""
    def __init__(self, main_window: "MainWindow", csv_file_path: str, profiles_folder_path: str):
        self.main_window = main_window
        self.csv_file_path = csv_file_path
        self.profiles_folder_path = profiles_folder_path

    def start_lobster_profile_cleanup(self) -> None:
        """Initializes and starts the lobster profile cleanup as a new thread."""
        try:
            cleaner = create_lobster_profile_cleaner(self.csv_file_path, self.profiles_folder_path)
            self.main_window.connect_file_cleanup_signals(cleaner)
            self.main_window.thread_pool.start(cleaner)
            # Optional: Keep track of the worker
            self.main_window.active_workers.append(cleaner)

        except Exception as ex:
            message = f"An exception of type {type(ex).__name__} occurred. Arguments: {ex.args!r}"
            QMessageBox.critical(self.main_window, "Exception on starting to clean up lobster xml files in specified folder", message)


class CSVColumnDropHandler:
    """_summary_"""
    def __init__(self, main_window: "MainWindow" = None, csv_file_path: str = None, column_to_drop: str = None, column_to_drop_index: int = None, csv_header_combobox: QComboBox = None, drop_header_button: QPushButton = None):
        self.main_window = main_window
        self.csv_file_path = csv_file_path
        self.column_to_drop = column_to_drop
        self.column_to_drop_index = column_to_drop_index
        self.csv_header_combobox = csv_header_combobox
        self.drop_header_button = drop_header_button

    def start_csv_column_drop(self) -> None:
        try:
            dropper = create_csv_column_dropper(self.csv_file_path, self.column_to_drop, self.column_to_drop_index)
            self.main_window.connect_file_cleanup_signals(dropper)
            self.main_window.thread_pool.start(dropper)
            # Optional: Keep track of the worker
            self.main_window.active_workers.append(dropper)
        except Exception as ex:
            message = f"An exception of type {type(ex).__name__} occurred. Arguments: {ex.args!r}"
            QMessageBox.critical(self.main_window, "Exception on starting to drop selected CSV header", message)

    def on_csv_input_file_path_changed(self) -> None:
        try:
            if not self.csv_file_path:
                self.csv_header_combobox.setDisabled(True)
                self.drop_header_button.setDisabled(True)
                self.csv_header_combobox.clear()
                return
            else:
                if os.path.isfile(self.csv_file_path) and self.csv_file_path.endswith(".csv"):
                    headers = pd.read_csv(self.csv_file_path).columns # Get headers of CSV file
                    self.csv_header_combobox.addItems(headers)  # Add headers to the combo box
                    self.csv_header_combobox.setDisabled(False)
                    self.drop_header_button.setDisabled(False)
        except Exception as ex:
            message = f"An exception of type {type(ex).__name__} occurred. Arguments: {ex.args!r}"
            QMessageBox.critical(self.main_window, "Exception adding read csv headers to the combobox", message)


class ParseXMLFileHandler:
    """Handles methods and logic of the XML parsing."""
    def __init__(self, main_window: "MainWindow", xml_file_path: str):
        self.main_window = main_window
        self.xml_file_path = xml_file_path

    def start_xml_parsing(self) -> None:
        """Parse XML file and display content."""
        try:
            xml_parser = create_xml_parser(self.xml_file_path)
            self.main_window.connect_xml_parsing_signals(xml_parser)
            self.main_window.thread_pool.start(xml_parser)
            # Optional: Keep track of the worker
            self.main_window.active_workers.append(xml_parser)

        except Exception as ex:
            message = f"An exception of type {type(ex).__name__} occurred. Arguments: {ex.args!r}"
            QMessageBox.critical(self.main_window, "Exception on starting to pare xml file", message)


class XPathBuildHandler:
    """Handles methods and logic of the XPath Build event based on the combobox values"""
    def __init__(self, main_window: "MainWindow",
                    line_edit_xpath_builder: QLineEdit,
                    tag_name_combo: QComboBox,
                    tag_value_combo: QComboBox,
                    attribute_name_combo: QComboBox,
                    attribute_value_combo: QComboBox,
                    radio_equals: QRadioButton,
                    radio_contains: QRadioButton,
                    radio_starts_with: QRadioButton,
                    radio_greater: QRadioButton,
                    radio_smaller: QRadioButton
                    ):

        self.main_window = main_window
        self.line_edit_xpath_builder = line_edit_xpath_builder
        self.tag_name_combo = tag_name_combo
        self.tag_value_combo = tag_value_combo
        self.attribute_name_combo = attribute_name_combo
        self.attribute_value_combo = attribute_value_combo
        self.radio_equals = radio_equals
        self.radio_contains = radio_contains
        self.radio_starts_with = radio_starts_with
        self.radio_greater = radio_greater
        self.radio_smaller = radio_smaller

    def start_xpath_build(self) -> None:
        """Triggers the XPath building process and updates the UI."""
        try:
            # Now build the expression using the already connected builder
            builder = create_xpath_builder(
            self.tag_name_combo,
            self.tag_value_combo,
            self.attribute_name_combo,
            self.attribute_value_combo,
            self.radio_equals,
            self.radio_contains,
            self.radio_starts_with,
            self.radio_greater,
            self.radio_smaller
        )

            self.main_window.connect_xpath_builder_signals(builder)

            xpath_expression = builder.build_xpath_expression()

            # Add built XPath Expression to the QLineEdit Widget for the XPath
            self.line_edit_xpath_builder.setText(xpath_expression)

        except Exception as ex:
            message = f"An exception of type {type(ex).__name__} occurred. Arguments: {ex.args!r}"
            QMessageBox.critical(self.main_window, "Exception on building xpath expression", message)


class GenerateCSVHeaderHandler:
    """Handles methods and logic of the csv generation based on the entered XPath Expression to the QListWidget."""
    
    def __init__(self, main_window: "MainWindow",
                    tag_name_combo: QComboBox,
                    tag_value_combo: QComboBox,
                    attribute_name_combo: QComboBox,
                    attribute_value_combo: QComboBox,
                    xpath_input: QLineEdit,
                    csv_headers_input: QLineEdit
                ):
        
        self.main_window = main_window
        self.tag_name_combo = tag_name_combo
        self.tag_value_combo = tag_value_combo
        self.attribute_name_combo = attribute_name_combo
        self.attribute_value_combo = attribute_value_combo
        self.xpath_input = xpath_input
        self.csv_headers_input = csv_headers_input

    def generate_header(self) -> str:
        header = ""
        
        tag_name = self.tag_name_combo.currentText()
        tag_value = self.tag_value_combo.currentText()
        attr_name = self.attribute_name_combo.currentText()
        attr_value = self.attribute_value_combo.currentText()
        headers_list: list[str] = self.csv_headers_input.text().split(",")
        
        if tag_name != "" and tag_value != "" and attr_name != "" and attr_value != "":
            match (tag_name, tag_value, attr_name, attr_value):
                case (tag, "", "", ""):
                    header = tag
                case (tag, value, "", ""):
                    header = f"{tag} {value}"
                case (tag, "", attr, ""):
                    header = f"{tag} @{attr}"
                case (tag, "", attr, val):
                    header = f"{tag} {attr} {val}"
                case (tag, value, attr, ""):
                    header = f"{tag} {value} {attr}"
                case (tag, value, attr, val):
                    header = f"{tag} {value} {attr} {val}"
                case _:
                    header = "Header"
            
            if not self._is_duplicate(header, headers_list):
                return header
        #else: # 05.08.2025 Commented out, don't like this, here's a dreaded TODO Change this shieeeeeet
            # If no tag, value, attribute or attribute value is selected, use the XPath input as header
            # xpath_expression: str = self.xpath_input.text().strip()
            # split_xpath: list[str] = xpath_expression.split("/")
            # 
            # part1 = split_xpath[-2]
            # part2 = split_xpath[-1]
            
            # header = f"{part1} {part2}"
            # 
            # if not self._is_duplicate(header, headers_list):
            #     return header
    
    def _is_duplicate(header :str, headers_list: str) -> bool:
        """Checks if the header is a duplicate. Prevents from adding the same header to the QLineEdit input for headers.

        Args:
            header (str): Headers input

        Returns:
            bool: Returns True if the header already exists in the headers list else False
        """
        
        return header in headers_list


class SearchXMLOutputTextHandler:
    """Handles methods and logic of the search functionality of the XML Output Text in the QTextEdit"""
    def __init__(self,
                main_window: "MainWindow",
                line_edit_xml_output_find_text: QLineEdit,
                text_edit_xml_output: QTextEdit
                ):
        
        self.main_window = main_window
        self.line_edit_xml_output_find_text = line_edit_xml_output_find_text
        self.text_edit_xml_output = text_edit_xml_output

    def search_next(self):
        text = self.line_edit_xml_output_find_text.text()
        try:
            if text:
                self.text_edit_xml_output.find(text)
            else:
                QMessageBox.information(self.main_window, "Find text input is empty", "No text has been entered for search criteria.")
        except Exception as ex:
            message = f"An exception of type {type(ex).__name__} occurred. Arguments: {ex.args!r}"
            QMessageBox.critical(self.main_window, "Exception on XML search next function", message)

    def search_previous(self):
        text = self.line_edit_xml_output_find_text.text()
        try:
            if text:
                self.text_edit_xml_output.find(text, QTextDocument.FindFlag.FindBackward)
            else:
                QMessageBox.information(self.main_window, "Find text input is empty", "No text has been entered for search criteria.")
        except Exception as ex:
            message = f"An exception of type {type(ex).__name__} occurred. Arguments: {ex.args!r}"
            QMessageBox.critical(self.main_window, "Exception on XML search previous function", message)
=======
# File: modules/state_controller.py
import os
import pandas as pd
from PySide6.QtWidgets import QMessageBox, QComboBox, QRadioButton, QListWidget, QPushButton, QLineEdit, QTextEdit, QLabel
from PySide6.QtGui import QTextDocument
from modules.xpath_builder import create_xpath_validator, create_xpath_builder
from modules.xpath_search_and_csv_export import create_xpath_searcher_and_csv_exporter
from modules.file_cleanup import create_lobster_profile_cleaner, create_csv_column_dropper
from modules.xml_parser import create_xml_parser
from modules.csv_converter import create_csv_conversion_thread

from typing import TYPE_CHECKING

if TYPE_CHECKING:
    from main import MainWindow  # import only for type hints, not at runtime


class ComboboxStateHandler:
    """
    Controller the states of the ComboBoxes based on the selected values. Values need to be loaded from an XML file.

    parsed_xml_data is a dictionary and contains the following keys:
    - 'xml_string' --> xml_string,
    - 'tags' --> sorted(tags),
    - 'tag_values' --> sorted(tag_values),
    - 'attributes' --> sorted(attributes),
    - 'attribute_values' --> sorted(attribute_values),
    - 'namespaces' --> sorted(namespaces),
    - 'file_path' --> self.get_xml_file()_path,
    - 'root_tag' --> root.tag,
    - 'element_count' --> len(list(root.iter())),
    - 'encoding' --> XMLUtils.get_xml_encoding(self.get_xml_file_path)
    """

    def __init__(self, main_window: "MainWindow", parsed_xml_data: dict, cb_tag_name: QComboBox, cb_tag_value: QComboBox, cb_attr_name: QComboBox, cb_attr_value: QComboBox):
        """Constructor of ComboboxState class

        Args:
            main_window (object): Main window in main.py
            parsed_xml_data (dict): Dictionary of the parsed XML file, fills the Combo boxes
            cb_tag_name (object): QCombobox Widget self.ui.combobox_tag_names
            cb_tag_value (object): QCombobox Widget self.ui.combobox_tag_values
            cb_attr_name (object): QCombobox Widget self.ui.combobox_attribute_names
            cb_attr_value (object): QCombobox Widget self.ui.combobox_attribute_values
        """
        self.main_window = main_window
        self.parsed_xml_data = parsed_xml_data
        self.tag_name = cb_tag_name
        self.tag_value = cb_tag_value
        self.attr_name = cb_attr_name
        self.attr_value = cb_attr_value

    def set_parsed_data(self, new_data: dict):
        self.parsed_xml_data = new_data

    def get_parsed_data(self):
        return self.parsed_xml_data

    def get_xml_file(self):
        return self.parsed_xml_data.get("file_path")

    # === Contains the Logic for the ComboBoxes textChanged signal === #
    def on_tag_name_changed(self, selected_tag: str):
        """When the Combobox for the tag name changes

        Args:
            selected_tag (str): Currently selected value from the self.ui.combobox_tag_names
        """
        if not selected_tag:
            return []
        try:
            attributes = self.get_attributes(selected_tag)
            self.attr_name.clear()
            self.attr_name.addItems(attributes)

            values_xml = self.get_tag_values(selected_tag)
            self.tag_value.clear()
            self.tag_value.addItems(values_xml)

            # Disable tag value combo box if there are no values for the selected tag
            if not values_xml or all(value.strip() == "" for value in values_xml if value is not None):
                self.tag_value.setDisabled(True)
                self.tag_value.clear()
            else:
                self.tag_value.setDisabled(False)

            # Disable attribute name and value combo boxes if there are no attributes for the selected tag
            if not attributes:
                self.attr_name.setDisabled(True)
                self.attr_name.clear()
                self.attr_value.setDisabled(True)
                self.attr_value.clear()
            else:
                self.attr_name.setDisabled(False)

        except Exception as ex:
            message = f"An exception of type {type(ex).__name__} occurred. Arguments: {ex.args!r}"
            QMessageBox.critical(
                self.main_window, "An exception occurred on tag name changed:", message)

    def on_attribute_name_changed(self, selected_attribute: str):
        """When the Combobox for the attribute name changes

        Args:
            selected_attribute (str): Currently selected value from the self.ui.combobox_attribute_names
        """
        try:
            selected_tag = self.tag_name.currentText()
            attribute_values = self.get_attribute_values(
                selected_tag, selected_attribute)
            self.attr_value.clear()
            self.attr_value.addItems(attribute_values)

            # Disable attribute value combo box if there are no attribute values
            if not attribute_values:
                self.attr_value.setDisabled(True)
                self.attr_value.clear()
            else:
                self.attr_value.setDisabled(False)

            # Disable tag value combo box if the selected tag has no values
            values_xml = self.get_tag_values(selected_tag)

            if not values_xml:
                self.tag_value.setDisabled(True)
                self.tag_value.clear()
        except Exception as ex:
            message = f"An exception of type {type(ex).__name__} occurred. Arguments: {ex.args!r}"
            QMessageBox.critical(
                self.main_window, "An exception occurred on attribute name changed:", message)

    def get_attribute_values(self, selected_tag: str, selected_attribute: str):
        """Get the attribute values based on the selected combobox values in tag name and attribute name

        Args:
            selected_tag (str): Currently selected value from the self.ui.combobox_tag_names
            selected_attribute (str): Currently selected value from the self.ui.combobox_attribute_names
        """
        if not selected_tag or not selected_attribute:
            return []
        try:
            return self.parsed_xml_data.get('tag_attr_to_values', {}).get((selected_tag, selected_attribute), [])
        except Exception as ex:
            message = f"An exception of type {type(ex).__name__} occurred. Arguments: {ex.args!r}"
            QMessageBox.critical(
                self.main_window, "An exception occurred on getting attribute values", message)
            return []

    def get_tag_values(self, selected_tag: str):
        """Get the tag values based on the selected combobox values in tag name

        Args:
            selected_tag (str): Currently selected value from the self.ui.combobox_tag_names
        """
        if not selected_tag:
            return []
        try:
            return self.parsed_xml_data.get('tag_to_values', {}).get(selected_tag, [])
        except Exception as ex:
            message = f"An exception of type {type(ex).__name__} occurred. Arguments: {ex.args!r}"
            QMessageBox.critical(
                self.main_window, "An exception occurred on get tag values:", message)
            return []

    def get_attributes(self, selected_tag: str):
        """Get the attribute names based on the selected combobox values in tag name

        Args:
            selected_tag (str): Currently selected value from the self.ui.combobox_tag_names
        """
        if not selected_tag:
            return []
        try:
            return self.parsed_xml_data.get('tag_to_attributes', {}).get(selected_tag, [])
        except Exception as ex:
            message = f"An exception of type {type(ex).__name__} occurred. Arguments: {ex.args!r}"
            QMessageBox.critical(
                self.main_window, "An exception occurred on get attributes:", message)
            return []


class CSVConversionHandler:
    """Handles methods and logic for csv_conversion_groupbox"""

    def __init__(self, main_window: "MainWindow", csv_file_to_convert: str, extension_type: str, write_index: bool, label_loading_gif: QLabel):
        self.main_window = main_window
        self.csv_file_to_convert = csv_file_to_convert
        # Value of the combobox self.ui.combobox_csv_conversion_output_type
        self.extension_type = extension_type
        self.write_index = write_index
        self.label_loading_gif = label_loading_gif

    def start_csv_conversion(self) -> None:
        try:
            """Initializes and starts the CSV conversion in a new thread."""
            # Create the conversion thread
            converter = create_csv_conversion_thread(
                "convert_csv", self.csv_file_to_convert, self.extension_type, self.write_index, self.label_loading_gif)
            self.main_window.connect_csv_conversion_signals(converter)
            # Start the conversion thread
            self.main_window.thread_pool.start(converter)
            # Optional: Keep track of the worker
            self.main_window.active_workers.append(converter)
        except FileNotFoundError as e:
            QMessageBox.warning(self.main_window, "Input File Error", str(e))


class AddXPathExpressionToListHandler:
    """
    Handles methods and logic of the Button event for adding XPath Expression.
    """

    def __init__(self, main_window: "MainWindow", xpath_expression: str, xpath_filters: list | None, list_widget_xpath_expressions: QListWidget):
        self.main_window = main_window
        self.xpath_expression = xpath_expression
        self.xpath_filters = xpath_filters
        self.list_widget_xpath_expressions = list_widget_xpath_expressions

    def smart_split(self, s: str) -> list[str]:
        result = []
        current = []
        inside_single_quote = False
        inside_double_quote = False

        for char in s:
            if char == "'" and not inside_double_quote:
                inside_single_quote = not inside_single_quote
            elif char == '"' and not inside_single_quote:
                inside_double_quote = not inside_double_quote

            if char == ',' and not inside_single_quote and not inside_double_quote:
                result.append(''.join(current).strip())
                current = []
            else:
                current.append(char)

        # Add the last part
        if current:
            result.append(''.join(current).strip())

        return result

        # === QListWidget HANDLER ===
    def add_expression_to_list(self) -> bool | None:
        """Add the entered or built XPath expression from the QLineEdit to the QListWidget for later searching

        Has a built-in XPath validator before adding the XPath to the QListWidget

        Returns:
            bool: If xpath expression has been successfully added to the list True, else False
        """
        try:
            # Check if the XPath input is not empty:
            if not self.xpath_expression:
                QMessageBox.information(
                    self.main_window, "Empty XPath", "Please enter a XPath expression.")
                return False

            validator = create_xpath_validator()

            # if "," in self.xpath_expression:
            #    try:
            #        # Split by comma and validate each XPath expression
            #        xpath_expressions = self.smart_split(self.xpath_expression)
            #        for exp in xpath_expressions:
            #            if exp and not self._is_duplicate(exp, self.xpath_filters):
            #                validator.xpath_expression = exp
            #                if not validator.validate_xpath_expression():
            #                    raise ValueError(f"Invalid XPath expression: {exp}")
            #                else:
            #                    self.xpath_filters.append(exp)
            #                    self.list_widget_xpath_expressions.addItem(exp)
            #            else:
            #                QMessageBox.warning(self.main_window, "Duplicate XPath Expression", f"Cannot add duplicate XPath expression:\n{exp}")
            #                return False
            #    except ValueError as e:
            #        QMessageBox.warning(self.main_window, "XPathSyntaxError", f"Invalid XPath expression: {str(e)}")
            # else:
            if self.xpath_expression and not self._is_duplicate(self.xpath_expression, self.xpath_filters):
                self.main_window.connect_xpath_builder_signals(validator)
                # Validate the XPath expression
                validator.xpath_expression = self.xpath_expression
                is_valid = validator.validate_xpath_expression()
                if is_valid:
                    self.xpath_filters.append(self.xpath_expression)
                    self.list_widget_xpath_expressions.addItem(
                        self.xpath_expression)
                    return True
            else:
                QMessageBox.warning(self.main_window, "Duplicate XPath Expression",
                                    f"Cannot add duplicate XPath expression:\n{self.xpath_expression}")
                return False
        except Exception as ex:
            message = f"An exception of type {type(ex).__name__} occurred. Arguments: {ex.args!r}"
            QMessageBox.critical(
                self.main_window, "Exception adding XPath Expression to List Widget", message)
            return False

    @staticmethod
    def _is_duplicate(xpath_expression: str, xpath_filters: list) -> bool:
        """Checks if the XPath expressions is a duplicate. Prevents from adding same XPath expressions to QListWidget

        Args:
            xpath_expression (str): XPath expression from the QLineEdit widget (line_edit_xpath_builder)
            xpath_filters (list): A list that contains 

        Returns:
            bool: Returns True if XPath expression already exists in the xpath_filters list, returns True if it exists, else False.
        """
        return xpath_expression in xpath_filters


class SearchAndExportToCSVHandler:
    """
    Handles methods and logic of a button event that starts the search with XPath Expression and export of a component.
    """

    def __init__(self, main_window: "MainWindow", xml_folder_path: str, xpath_filters: list, csv_folder_output_path: str, csv_headers_input: str, group_matches_flag: bool, set_max_threads: int):
        self.main_window = main_window
        self.xml_folder_path = xml_folder_path
        self.xpath_filters = xpath_filters
        self.csv_folder_output_path = csv_folder_output_path
        self.csv_headers_input = csv_headers_input
        self.group_matches_flag = group_matches_flag
        self.set_max_threads = set_max_threads
        self.current_exporter = None

    # === CSV Exporting Process === #
    def start_csv_export(self) -> None:
        """Initializes and starts the CSV export in a new thread."""
        try:
            exporter = create_xpath_searcher_and_csv_exporter(self.xml_folder_path, self.xpath_filters, self.csv_folder_output_path, self._parse_csv_headers(
                self.csv_headers_input), self.group_matches_flag, self.set_max_threads)
            self.current_exporter = exporter
            self.main_window.connect_csv_export_signals(self.current_exporter)
            self.main_window.thread_pool.start(self.current_exporter)

            # Optional: Keep track of the worker
            self.main_window.active_workers.append(self.current_exporter)

        except Exception as ex:
            message = f"An exception of type {type(ex).__name__} occurred. Arguments: {ex.args!r}"
            QMessageBox.critical(
                self.main_window, "Exception on starting to export results to csv file", message)

    def stop_csv_export(self) -> None:
        """Signals the currently running CSV export to stop."""
        if self.current_exporter:
            # Check if the thread is still running before attempting to stop it
            # QThreadPool.activeThreadCount() or check if the QRunnable is still in pool
            # For simplicity, we just call stop() and rely on the QRunnable's internal logic
            self.current_exporter.stop()
            self.current_exporter = None  # Clear the reference once stopped

    def _parse_csv_headers(self, raw_headers: str) -> list:
        """Splits comma-separated string into a list of headers."""
        return [h.strip() for h in raw_headers.split(",") if h.strip()]
    

class LobsterProfileExportCleanupHandler:
    """Handles methods and logic of the lobster profile cleanup based on the selected csv file and the folder path that contains all lobster profile exports as XML files."""

    def __init__(self, main_window: "MainWindow", csv_file_path: str, profiles_folder_path: str):
        self.main_window = main_window
        self.csv_file_path = csv_file_path
        self.profiles_folder_path = profiles_folder_path

    def start_lobster_profile_cleanup(self) -> None:
        """Initializes and starts the lobster profile cleanup as a new thread."""
        try:
            cleaner = create_lobster_profile_cleaner(
                self.csv_file_path, self.profiles_folder_path)
            self.main_window.connect_file_cleanup_signals(cleaner)
            self.main_window.thread_pool.start(cleaner)
            # Optional: Keep track of the worker
            self.main_window.active_workers.append(cleaner)

        except Exception as ex:
            message = f"An exception of type {type(ex).__name__} occurred. Arguments: {ex.args!r}"
            QMessageBox.critical(
                self.main_window, "Exception on starting to clean up lobster xml files in specified folder", message)


class CSVColumnDropHandler:
    """_summary_"""

    def __init__(self, main_window: "MainWindow" = None, csv_file_path: str = None, column_to_drop: str = None, column_to_drop_index: int = None, csv_header_combobox: QComboBox = None, drop_header_button: QPushButton = None):
        self.main_window = main_window
        self.csv_file_path = csv_file_path
        self.column_to_drop = column_to_drop
        self.column_to_drop_index = column_to_drop_index
        self.csv_header_combobox = csv_header_combobox
        self.drop_header_button = drop_header_button

    def start_csv_column_drop(self) -> None:
        try:
            dropper = create_csv_column_dropper(
                self.csv_file_path, self.column_to_drop, self.column_to_drop_index)
            self.main_window.connect_file_cleanup_signals(dropper)
            self.main_window.thread_pool.start(dropper)
            # Optional: Keep track of the worker
            self.main_window.active_workers.append(dropper)
        except Exception as ex:
            message = f"An exception of type {type(ex).__name__} occurred. Arguments: {ex.args!r}"
            QMessageBox.critical(
                self.main_window, "Exception on starting to drop selected CSV header", message)

    def on_csv_input_file_path_changed(self) -> None:
        try:
            if not self.csv_file_path:
                self.csv_header_combobox.setDisabled(True)
                self.drop_header_button.setDisabled(True)
                self.csv_header_combobox.clear()
                return
            else:
                if os.path.isfile(self.csv_file_path) and self.csv_file_path.endswith(".csv"):
                    # Get headers of CSV file
                    headers = pd.read_csv(self.csv_file_path).columns
                    self.csv_header_combobox.addItems(
                        headers)  # Add headers to the combo box
                    self.csv_header_combobox.setDisabled(False)
                    self.drop_header_button.setDisabled(False)
        except Exception as ex:
            message = f"An exception of type {type(ex).__name__} occurred. Arguments: {ex.args!r}"
            QMessageBox.critical(
                self.main_window, "Exception adding read csv headers to the combobox", message)


class ParseXMLFileHandler:
    """Handles methods and logic of the XML parsing."""

    def __init__(self, main_window: "MainWindow", xml_file_path: str):
        self.main_window = main_window
        self.xml_file_path = xml_file_path

    def start_xml_parsing(self) -> None:
        """Parse XML file and display content."""
        try:
            xml_parser = create_xml_parser(self.xml_file_path)
            self.main_window.connect_xml_parsing_signals(xml_parser)
            self.main_window.thread_pool.start(xml_parser)
            # Optional: Keep track of the worker
            self.main_window.active_workers.append(xml_parser)

        except Exception as ex:
            message = f"An exception of type {type(ex).__name__} occurred. Arguments: {ex.args!r}"
            QMessageBox.critical(
                self.main_window, "Exception on starting to pare xml file", message)


class XPathBuildHandler:
    """Handles methods and logic of the XPath Build event based on the combobox values"""

    def __init__(self, main_window: "MainWindow",
                 line_edit_xpath_builder: QLineEdit,
                 tag_name_combo: QComboBox,
                 tag_value_combo: QComboBox,
                 attribute_name_combo: QComboBox,
                 attribute_value_combo: QComboBox,
                 radio_equals: QRadioButton,
                 radio_contains: QRadioButton,
                 radio_starts_with: QRadioButton,
                 radio_greater: QRadioButton,
                 radio_smaller: QRadioButton
                 ):

        self.main_window = main_window
        self.line_edit_xpath_builder = line_edit_xpath_builder
        self.tag_name_combo = tag_name_combo
        self.tag_value_combo = tag_value_combo
        self.attribute_name_combo = attribute_name_combo
        self.attribute_value_combo = attribute_value_combo
        self.radio_equals = radio_equals
        self.radio_contains = radio_contains
        self.radio_starts_with = radio_starts_with
        self.radio_greater = radio_greater
        self.radio_smaller = radio_smaller

    def start_xpath_build(self) -> None:
        """Triggers the XPath building process and updates the UI."""
        try:
            # Now build the expression using the already connected builder
            builder = create_xpath_builder(
                self.tag_name_combo,
                self.tag_value_combo,
                self.attribute_name_combo,
                self.attribute_value_combo,
                self.radio_equals,
                self.radio_contains,
                self.radio_starts_with,
                self.radio_greater,
                self.radio_smaller
            )

            self.main_window.connect_xpath_builder_signals(builder)

            xpath_expression = builder.build_xpath_expression()

            # Add built XPath Expression to the QLineEdit Widget for the XPath
            self.line_edit_xpath_builder.setText(xpath_expression)

        except Exception as ex:
            message = f"An exception of type {type(ex).__name__} occurred. Arguments: {ex.args!r}"
            QMessageBox.critical(
                self.main_window, "Exception on building xpath expression", message)


class GenerateCSVHeaderHandler:
    """Handles methods and logic of the csv generation based on the entered XPath Expression to the QListWidget."""

    def __init__(self, main_window: "MainWindow",
                 tag_name_combo: QComboBox,
                 tag_value_combo: QComboBox,
                 attribute_name_combo: QComboBox,
                 attribute_value_combo: QComboBox,
                 xpath_input: QLineEdit,
                 csv_headers_input: QLineEdit
                 ):

        self.main_window = main_window
        self.tag_name_combo = tag_name_combo
        self.tag_value_combo = tag_value_combo
        self.attribute_name_combo = attribute_name_combo
        self.attribute_value_combo = attribute_value_combo
        self.xpath_input = xpath_input
        self.csv_headers_input = csv_headers_input

    def generate_header(self) -> str:
        header = ""

        tag_name = self.tag_name_combo.currentText()
        tag_value = self.tag_value_combo.currentText()
        attr_name = self.attribute_name_combo.currentText()
        attr_value = self.attribute_value_combo.currentText()
        headers_list: list[str] = self.csv_headers_input.text().split(",")

        if tag_name != "" and tag_value != "" and attr_name != "" and attr_value != "":
            match (tag_name, tag_value, attr_name, attr_value):
                case (tag, "", "", ""):
                    header = tag
                case (tag, value, "", ""):
                    header = f"{tag} {value}"
                case (tag, "", attr, ""):
                    header = f"{tag} @{attr}"
                case (tag, "", attr, val):
                    header = f"{tag} {attr} {val}"
                case (tag, value, attr, ""):
                    header = f"{tag} {value} {attr}"
                case (tag, value, attr, val):
                    header = f"{tag} {value} {attr} {val}"
                case _:
                    header = "Header"

        else:
            try:
                # If no tag, value, attribute or attribute value is selected, use the XPath input as header
                xpath_expression: str = self.xpath_input.text().strip()
                split_xpath: list[str] = xpath_expression.split("/")

                part1 = split_xpath[-2]
                part2 = split_xpath[-1]

                header = f"{part1} {part2}"
            except IndexError:
                header = "Header"

        if not self._is_duplicate(header, headers_list):
            return header

    def _is_duplicate(self, header: str, headers_list: list) -> bool:
        """Checks if the header is a duplicate. Prevents from adding the same header to the QLineEdit input for headers.

        Args:
            header (str): Headers input
            header_list (list): A list that contains already added headers

        Returns:
            bool: Returns True if the header already exists in the headers list else False
        """

        return header in headers_list


class SearchXMLOutputTextHandler:
    """Handles methods and logic of the search functionality of the XML Output Text in the QTextEdit"""

    def __init__(self,
                 main_window: "MainWindow",
                 line_edit_xml_output_find_text: QLineEdit,
                 text_edit_xml_output: QTextEdit
                 ):

        self.main_window = main_window
        self.line_edit_xml_output_find_text = line_edit_xml_output_find_text
        self.text_edit_xml_output = text_edit_xml_output

    def search_next(self):
        text = self.line_edit_xml_output_find_text.text()
        try:
            if text:
                self.text_edit_xml_output.find(text)
            else:
                QMessageBox.information(
                    self.main_window, "Find text input is empty", "No text has been entered for search criteria.")
        except Exception as ex:
            message = f"An exception of type {type(ex).__name__} occurred. Arguments: {ex.args!r}"
            QMessageBox.critical(
                self.main_window, "Exception on XML search next function", message)

    def search_previous(self):
        text = self.line_edit_xml_output_find_text.text()
        try:
            if text:
                self.text_edit_xml_output.find(
                    text, QTextDocument.FindFlag.FindBackward)
            else:
                QMessageBox.information(
                    self.main_window, "Find text input is empty", "No text has been entered for search criteria.")
        except Exception as ex:
            message = f"An exception of type {type(ex).__name__} occurred. Arguments: {ex.args!r}"
            QMessageBox.critical(
                self.main_window, "Exception on XML search previous function", message)
>>>>>>> 37d9a16d
<|MERGE_RESOLUTION|>--- conflicted
+++ resolved
@@ -1,1214 +1,622 @@
-<<<<<<< HEAD
-# File: modules/state_controller.py
-import os
-import pandas as pd
-from PySide6.QtWidgets import QMessageBox, QComboBox, QRadioButton, QListWidget, QPushButton, QLineEdit, QTextEdit
-from PySide6.QtGui import QTextDocument
-from modules.xpath_builder import create_xpath_validator, create_xpath_builder
-from modules.csv_export_optimized import create_optimized_csv_exporter
-from modules.file_cleanup import create_lobster_profile_cleaner, create_csv_column_dropper
-from modules.xml_parser import create_xml_parser
-from modules.csv_converter import create_csv_conversion_thread
-
-from typing import TYPE_CHECKING
-
-if TYPE_CHECKING:
-    from main import MainWindow  # import only for type hints, not at runtime
-
-
-class ComboboxStateHandler:
-    """
-    Controller the states of the ComboBoxes based on the selected values. Values need to be loaded from an XML file.
-
-    parsed_xml_data is a dictionary and contains the following keys:
-    - 'xml_string' --> xml_string,
-    - 'tags' --> sorted(tags),
-    - 'tag_values' --> sorted(tag_values),
-    - 'attributes' --> sorted(attributes),
-    - 'attribute_values' --> sorted(attribute_values),
-    - 'namespaces' --> sorted(namespaces),
-    - 'file_path' --> self.get_xml_file()_path,
-    - 'root_tag' --> root.tag,
-    - 'element_count' --> len(list(root.iter())),
-    - 'encoding' --> XMLUtils.get_xml_encoding(self.get_xml_file_path)
-    """
-    def __init__(self, main_window: "MainWindow", parsed_xml_data: dict, cb_tag_name: QComboBox, cb_tag_value: QComboBox, cb_attr_name: QComboBox, cb_attr_value: QComboBox):
-        """Constructor of ComboboxState class
-
-        Args:
-            main_window (object): Main window in main.py
-            parsed_xml_data (dict): Dictionary of the parsed XML file, fills the Combo boxes
-            cb_tag_name (object): QCombobox Widget self.ui.combobox_tag_names
-            cb_tag_value (object): QCombobox Widget self.ui.combobox_tag_values
-            cb_attr_name (object): QCombobox Widget self.ui.combobox_attribute_names
-            cb_attr_value (object): QCombobox Widget self.ui.combobox_attribute_values
-        """
-        self.main_window = main_window
-        self.parsed_xml_data = parsed_xml_data
-        self.tag_name = cb_tag_name
-        self.tag_value = cb_tag_value
-        self.attr_name = cb_attr_name
-        self.attr_value = cb_attr_value
-
-    def set_parsed_data(self, new_data: dict):
-        self.parsed_xml_data = new_data
-
-    def get_parsed_data(self):
-        return self.parsed_xml_data
-
-    def get_xml_file(self):
-        return self.parsed_xml_data.get("file_path")
-
-    # === Contains the Logic for the ComboBoxes textChanged signal === #
-    def on_tag_name_changed(self, selected_tag: str):
-        """When the Combobox for the tag name changes
-
-        Args:
-            selected_tag (str): Currently selected value from the self.ui.combobox_tag_names
-        """
-        if not selected_tag:
-            return []
-        try:
-            attributes = self.get_attributes(selected_tag)
-            self.attr_name.clear()
-            self.attr_name.addItems(attributes)
-
-            values_xml = self.get_tag_values(selected_tag)
-            self.tag_value.clear()
-            self.tag_value.addItems(values_xml)
-
-            # Disable tag value combo box if there are no values for the selected tag
-            if not values_xml or all(value.strip() == "" for value in values_xml if value is not None):
-                self.tag_value.setDisabled(True)
-                self.tag_value.clear()
-            else:
-                self.tag_value.setDisabled(False)
-
-            # Disable attribute name and value combo boxes if there are no attributes for the selected tag
-            if not attributes:
-                self.attr_name.setDisabled(True)
-                self.attr_name.clear()
-                self.attr_value.setDisabled(True)
-                self.attr_value.clear()
-            else:
-                self.attr_name.setDisabled(False)
-
-        except Exception as ex:
-            message = f"An exception of type {type(ex).__name__} occurred. Arguments: {ex.args!r}"
-            QMessageBox.critical(self.main_window, "An exception occurred on tag name changed:", message)
-
-
-    def on_attribute_name_changed(self, selected_attribute: str):
-        """When the Combobox for the attribute name changes
-
-        Args:
-            selected_attribute (str): Currently selected value from the self.ui.combobox_attribute_names
-        """
-        try:
-            selected_tag = self.tag_name.currentText()
-            attribute_values = self.get_attribute_values(selected_tag, selected_attribute)
-            self.attr_value.clear()
-            self.attr_value.addItems(attribute_values)
-
-            # Disable attribute value combo box if there are no attribute values
-            if not attribute_values:
-                self.attr_value.setDisabled(True)
-                self.attr_value.clear()
-            else:
-                self.attr_value.setDisabled(False)
-
-            # Disable tag value combo box if the selected tag has no values
-            values_xml = self.get_tag_values(selected_tag)
-
-            if not values_xml:
-                self.tag_value.setDisabled(True)
-                self.tag_value.clear()
-        except Exception as ex:
-            message = f"An exception of type {type(ex).__name__} occurred. Arguments: {ex.args!r}"
-            QMessageBox.critical(self.main_window,"An exception occurred on attribute name changed:", message)
-
-
-    def get_attribute_values(self, selected_tag: str, selected_attribute: str):
-        """Get the attribute values based on the selected combobox values in tag name and attribute name
-
-        Args:
-            selected_tag (str): Currently selected value from the self.ui.combobox_tag_names
-            selected_attribute (str): Currently selected value from the self.ui.combobox_attribute_names
-        """
-        if not selected_tag or not selected_attribute:
-            return []
-        try:
-            return self.parsed_xml_data.get('tag_attr_to_values', {}).get((selected_tag, selected_attribute), [])
-        except Exception as ex:
-            message = f"An exception of type {type(ex).__name__} occurred. Arguments: {ex.args!r}"
-            QMessageBox.critical(self.main_window, "An exception occurred on getting attribute values", message)
-            return []
-
-
-    def get_tag_values(self, selected_tag: str):
-        """Get the tag values based on the selected combobox values in tag name
-
-        Args:
-            selected_tag (str): Currently selected value from the self.ui.combobox_tag_names
-        """
-        if not selected_tag:
-            return []
-        try:
-            return self.parsed_xml_data.get('tag_to_values', {}).get(selected_tag, [])
-        except Exception as ex:
-            message = f"An exception of type {type(ex).__name__} occurred. Arguments: {ex.args!r}"
-            QMessageBox.critical(self.main_window, "An exception occurred on get tag values:", message)
-            return []
-
-
-    def get_attributes(self, selected_tag: str):
-        """Get the attribute names based on the selected combobox values in tag name
-
-        Args:
-            selected_tag (str): Currently selected value from the self.ui.combobox_tag_names
-        """
-        if not selected_tag:
-            return []
-        try:
-            return self.parsed_xml_data.get('tag_to_attributes', {}).get(selected_tag, [])
-        except Exception as ex:
-            message = f"An exception of type {type(ex).__name__} occurred. Arguments: {ex.args!r}"
-            QMessageBox.critical(self.main_window, "An exception occurred on get attributes:", message)
-            return []
-
-
-class CSVConversionHandler:
-    """Handles methods and logic for csv_conversion_groupbox"""
-    def __init__(self, main_window: "MainWindow", csv_file_to_convert: str, extension_type: str, write_index: bool):
-        self.main_window = main_window
-        self.csv_file_to_convert = csv_file_to_convert
-        self.extension_type = extension_type # Value of the combobox self.ui.combobox_csv_conversion_output_type
-        self.write_index = write_index
-        
-    def start_csv_conversion(self) -> None:
-        try:
-            """Initializes and starts the CSV conversion in a new thread."""
-            # Create the conversion thread
-            converter = create_csv_conversion_thread("convert_csv", self.csv_file_to_convert, self.extension_type, self.write_index)
-            self.main_window.connect_csv_conversion_signals(converter)
-            # Start the conversion thread
-            self.main_window.thread_pool.start(converter)
-
-            # Optional: Keep track of the worker
-            self.main_window.active_workers.append(converter)
-        except FileNotFoundError as e:
-            QMessageBox.warning(self.main_window, "Input File Error", str(e))
-
-
-class AddXPathExpressionToListHandler:
-    """
-    Handles methods and logic of the Button event for adding XPath Expression.
-    """
-    def __init__(self, main_window: "MainWindow", xpath_expression: str, xpath_filters: list | None, list_widget_xpath_expressions: QListWidget):
-        self.main_window = main_window
-        self.xpath_expression = xpath_expression
-        self.xpath_filters = xpath_filters
-        self.list_widget_xpath_expressions = list_widget_xpath_expressions
-        
-    
-    def smart_split(self, s: str) -> list[str]:
-        result = []
-        current = []
-        inside_single_quote = False
-        inside_double_quote = False
-    
-        for char in s:
-            if char == "'" and not inside_double_quote:
-                inside_single_quote = not inside_single_quote
-            elif char == '"' and not inside_single_quote:
-                inside_double_quote = not inside_double_quote
-    
-            if char == ',' and not inside_single_quote and not inside_double_quote:
-                result.append(''.join(current).strip())
-                current = []
-            else:
-                current.append(char)
-    
-        # Add the last part
-        if current:
-            result.append(''.join(current).strip())
-    
-        return result
-
-        # === QListWidget HANDLER ===
-    def add_expression_to_list(self) -> bool | None:
-        """Add the entered or built XPath expression from the QLineEdit to the QListWidget for later searching
-
-        Has a built-in XPath validator before adding the XPath to the QListWidget
-
-        Returns:
-            bool: If xpath expression has been successfully added to the list True, else False
-        """
-        try:
-            # Check if the XPath input is not empty:
-            if not self.xpath_expression:
-                QMessageBox.information(self.main_window, "Empty XPath", "Please enter a XPath expression.")
-                return False
-            
-            validator = create_xpath_validator()
-            
-            #if "," in self.xpath_expression:
-            #    try:
-            #        # Split by comma and validate each XPath expression
-            #        xpath_expressions = self.smart_split(self.xpath_expression)
-            #        for exp in xpath_expressions:
-            #            if exp and not self._is_duplicate(exp, self.xpath_filters):
-            #                validator.xpath_expression = exp
-            #                if not validator.validate_xpath_expression():
-            #                    raise ValueError(f"Invalid XPath expression: {exp}")
-            #                else:
-            #                    self.xpath_filters.append(exp)
-            #                    self.list_widget_xpath_expressions.addItem(exp)
-            #            else:
-            #                QMessageBox.warning(self.main_window, "Duplicate XPath Expression", f"Cannot add duplicate XPath expression:\n{exp}")
-            #                return False
-            #    except ValueError as e:
-            #        QMessageBox.warning(self.main_window, "XPathSyntaxError", f"Invalid XPath expression: {str(e)}")
-            #else:
-            if self.xpath_expression and not self._is_duplicate(self.xpath_expression, self.xpath_filters):
-                self.main_window.connect_xpath_builder_signals(validator)
-                # Validate the XPath expression
-                validator.xpath_expression = self.xpath_expression
-                is_valid = validator.validate_xpath_expression()
-                if is_valid:
-                    self.xpath_filters.append(self.xpath_expression)
-                    self.list_widget_xpath_expressions.addItem(self.xpath_expression)
-                    return True
-            else:
-                QMessageBox.warning(self.main_window, "Duplicate XPath Expression", f"Cannot add duplicate XPath expression:\n{self.xpath_expression}")
-                return False
-        except Exception as ex:
-            message = f"An exception of type {type(ex).__name__} occurred. Arguments: {ex.args!r}"
-            QMessageBox.critical(self.main_window, "Exception adding XPath Expression to List Widget", message)
-            return False
-
-    @staticmethod
-    def _is_duplicate(xpath_expression:str, xpath_filters:list) -> bool:
-        """Checks if the XPath expressions is a duplicate. Prevents from adding same XPath expressions to QListWidget
-
-        Args:
-            xpath_expression (str): XPath expression from the QLineEdit widget (line_edit_xpath_builder)
-            xpath_filters (list): A list that contains 
-
-        Returns:
-            bool: Returns True if XPath expression already exists in the xpath_filters list, returns True if it exists, else False.
-        """
-        return xpath_expression in xpath_filters
-
-
-class SearchAndExportToCSVHandler:
-    """
-    Handles methods and logic of a button event that starts the search with XPath Expression and export of a component.
-    """
-    def __init__(self, main_window: "MainWindow", xml_folder_path: str, xpath_filters: list, csv_folder_output_path: str, csv_headers_input: str, group_matches_flag: bool, set_max_threads: int):
-        self.main_window = main_window
-        self.xml_folder_path = xml_folder_path
-        self.xpath_filters = xpath_filters
-        self.csv_folder_output_path = csv_folder_output_path
-        self.csv_headers_input = csv_headers_input
-        self.group_matches_flag = group_matches_flag
-        self.set_max_threads = set_max_threads
-        self.current_exporter = None
-
-    # === CSV Exporting Process === #
-    def start_csv_export(self) -> None:
-        """Initializes and starts the CSV export in a new thread."""
-        try:
-            exporter = create_optimized_csv_exporter(self.xml_folder_path, self.xpath_filters, self.csv_folder_output_path, self._parse_csv_headers(self.csv_headers_input), self.group_matches_flag, self.set_max_threads)
-            self.current_exporter = exporter
-            self.main_window.connect_csv_export_signals(self.current_exporter)
-            self.main_window.thread_pool.start(self.current_exporter)
-
-            # Optional: Keep track of the worker
-            self.main_window.active_workers.append(self.current_exporter)
-
-        except Exception as ex:
-            message = f"An exception of type {type(ex).__name__} occurred. Arguments: {ex.args!r}"
-            QMessageBox.critical(self.main_window, "Exception on starting to export results to csv file", message)
-
-    def stop_csv_export(self) -> None:
-        """Signals the currently running CSV export to stop."""
-        if self.current_exporter:
-            # Check if the thread is still running before attempting to stop it
-            # QThreadPool.activeThreadCount() or check if the QRunnable is still in pool
-            # For simplicity, we just call stop() and rely on the QRunnable's internal logic
-            self.current_exporter.stop()
-            self.current_exporter = None # Clear the reference once stopped
-
-    @staticmethod
-    def _parse_csv_headers(raw_headers: str) -> list:
-        """Splits comma-separated string into a list of headers."""
-        return [h.strip() for h in raw_headers.split(",") if h.strip()]
-
-
-class LobsterProfileExportCleanupHandler:
-    """Handles methods and logic of the lobster profile cleanup based on the selected csv file and the folder path that contains all lobster profile exports as XML files."""
-    def __init__(self, main_window: "MainWindow", csv_file_path: str, profiles_folder_path: str):
-        self.main_window = main_window
-        self.csv_file_path = csv_file_path
-        self.profiles_folder_path = profiles_folder_path
-
-    def start_lobster_profile_cleanup(self) -> None:
-        """Initializes and starts the lobster profile cleanup as a new thread."""
-        try:
-            cleaner = create_lobster_profile_cleaner(self.csv_file_path, self.profiles_folder_path)
-            self.main_window.connect_file_cleanup_signals(cleaner)
-            self.main_window.thread_pool.start(cleaner)
-            # Optional: Keep track of the worker
-            self.main_window.active_workers.append(cleaner)
-
-        except Exception as ex:
-            message = f"An exception of type {type(ex).__name__} occurred. Arguments: {ex.args!r}"
-            QMessageBox.critical(self.main_window, "Exception on starting to clean up lobster xml files in specified folder", message)
-
-
-class CSVColumnDropHandler:
-    """_summary_"""
-    def __init__(self, main_window: "MainWindow" = None, csv_file_path: str = None, column_to_drop: str = None, column_to_drop_index: int = None, csv_header_combobox: QComboBox = None, drop_header_button: QPushButton = None):
-        self.main_window = main_window
-        self.csv_file_path = csv_file_path
-        self.column_to_drop = column_to_drop
-        self.column_to_drop_index = column_to_drop_index
-        self.csv_header_combobox = csv_header_combobox
-        self.drop_header_button = drop_header_button
-
-    def start_csv_column_drop(self) -> None:
-        try:
-            dropper = create_csv_column_dropper(self.csv_file_path, self.column_to_drop, self.column_to_drop_index)
-            self.main_window.connect_file_cleanup_signals(dropper)
-            self.main_window.thread_pool.start(dropper)
-            # Optional: Keep track of the worker
-            self.main_window.active_workers.append(dropper)
-        except Exception as ex:
-            message = f"An exception of type {type(ex).__name__} occurred. Arguments: {ex.args!r}"
-            QMessageBox.critical(self.main_window, "Exception on starting to drop selected CSV header", message)
-
-    def on_csv_input_file_path_changed(self) -> None:
-        try:
-            if not self.csv_file_path:
-                self.csv_header_combobox.setDisabled(True)
-                self.drop_header_button.setDisabled(True)
-                self.csv_header_combobox.clear()
-                return
-            else:
-                if os.path.isfile(self.csv_file_path) and self.csv_file_path.endswith(".csv"):
-                    headers = pd.read_csv(self.csv_file_path).columns # Get headers of CSV file
-                    self.csv_header_combobox.addItems(headers)  # Add headers to the combo box
-                    self.csv_header_combobox.setDisabled(False)
-                    self.drop_header_button.setDisabled(False)
-        except Exception as ex:
-            message = f"An exception of type {type(ex).__name__} occurred. Arguments: {ex.args!r}"
-            QMessageBox.critical(self.main_window, "Exception adding read csv headers to the combobox", message)
-
-
-class ParseXMLFileHandler:
-    """Handles methods and logic of the XML parsing."""
-    def __init__(self, main_window: "MainWindow", xml_file_path: str):
-        self.main_window = main_window
-        self.xml_file_path = xml_file_path
-
-    def start_xml_parsing(self) -> None:
-        """Parse XML file and display content."""
-        try:
-            xml_parser = create_xml_parser(self.xml_file_path)
-            self.main_window.connect_xml_parsing_signals(xml_parser)
-            self.main_window.thread_pool.start(xml_parser)
-            # Optional: Keep track of the worker
-            self.main_window.active_workers.append(xml_parser)
-
-        except Exception as ex:
-            message = f"An exception of type {type(ex).__name__} occurred. Arguments: {ex.args!r}"
-            QMessageBox.critical(self.main_window, "Exception on starting to pare xml file", message)
-
-
-class XPathBuildHandler:
-    """Handles methods and logic of the XPath Build event based on the combobox values"""
-    def __init__(self, main_window: "MainWindow",
-                    line_edit_xpath_builder: QLineEdit,
-                    tag_name_combo: QComboBox,
-                    tag_value_combo: QComboBox,
-                    attribute_name_combo: QComboBox,
-                    attribute_value_combo: QComboBox,
-                    radio_equals: QRadioButton,
-                    radio_contains: QRadioButton,
-                    radio_starts_with: QRadioButton,
-                    radio_greater: QRadioButton,
-                    radio_smaller: QRadioButton
-                    ):
-
-        self.main_window = main_window
-        self.line_edit_xpath_builder = line_edit_xpath_builder
-        self.tag_name_combo = tag_name_combo
-        self.tag_value_combo = tag_value_combo
-        self.attribute_name_combo = attribute_name_combo
-        self.attribute_value_combo = attribute_value_combo
-        self.radio_equals = radio_equals
-        self.radio_contains = radio_contains
-        self.radio_starts_with = radio_starts_with
-        self.radio_greater = radio_greater
-        self.radio_smaller = radio_smaller
-
-    def start_xpath_build(self) -> None:
-        """Triggers the XPath building process and updates the UI."""
-        try:
-            # Now build the expression using the already connected builder
-            builder = create_xpath_builder(
-            self.tag_name_combo,
-            self.tag_value_combo,
-            self.attribute_name_combo,
-            self.attribute_value_combo,
-            self.radio_equals,
-            self.radio_contains,
-            self.radio_starts_with,
-            self.radio_greater,
-            self.radio_smaller
-        )
-
-            self.main_window.connect_xpath_builder_signals(builder)
-
-            xpath_expression = builder.build_xpath_expression()
-
-            # Add built XPath Expression to the QLineEdit Widget for the XPath
-            self.line_edit_xpath_builder.setText(xpath_expression)
-
-        except Exception as ex:
-            message = f"An exception of type {type(ex).__name__} occurred. Arguments: {ex.args!r}"
-            QMessageBox.critical(self.main_window, "Exception on building xpath expression", message)
-
-
-class GenerateCSVHeaderHandler:
-    """Handles methods and logic of the csv generation based on the entered XPath Expression to the QListWidget."""
-    
-    def __init__(self, main_window: "MainWindow",
-                    tag_name_combo: QComboBox,
-                    tag_value_combo: QComboBox,
-                    attribute_name_combo: QComboBox,
-                    attribute_value_combo: QComboBox,
-                    xpath_input: QLineEdit,
-                    csv_headers_input: QLineEdit
-                ):
-        
-        self.main_window = main_window
-        self.tag_name_combo = tag_name_combo
-        self.tag_value_combo = tag_value_combo
-        self.attribute_name_combo = attribute_name_combo
-        self.attribute_value_combo = attribute_value_combo
-        self.xpath_input = xpath_input
-        self.csv_headers_input = csv_headers_input
-
-    def generate_header(self) -> str:
-        header = ""
-        
-        tag_name = self.tag_name_combo.currentText()
-        tag_value = self.tag_value_combo.currentText()
-        attr_name = self.attribute_name_combo.currentText()
-        attr_value = self.attribute_value_combo.currentText()
-        headers_list: list[str] = self.csv_headers_input.text().split(",")
-        
-        if tag_name != "" and tag_value != "" and attr_name != "" and attr_value != "":
-            match (tag_name, tag_value, attr_name, attr_value):
-                case (tag, "", "", ""):
-                    header = tag
-                case (tag, value, "", ""):
-                    header = f"{tag} {value}"
-                case (tag, "", attr, ""):
-                    header = f"{tag} @{attr}"
-                case (tag, "", attr, val):
-                    header = f"{tag} {attr} {val}"
-                case (tag, value, attr, ""):
-                    header = f"{tag} {value} {attr}"
-                case (tag, value, attr, val):
-                    header = f"{tag} {value} {attr} {val}"
-                case _:
-                    header = "Header"
-            
-            if not self._is_duplicate(header, headers_list):
-                return header
-        #else: # 05.08.2025 Commented out, don't like this, here's a dreaded TODO Change this shieeeeeet
-            # If no tag, value, attribute or attribute value is selected, use the XPath input as header
-            # xpath_expression: str = self.xpath_input.text().strip()
-            # split_xpath: list[str] = xpath_expression.split("/")
-            # 
-            # part1 = split_xpath[-2]
-            # part2 = split_xpath[-1]
-            
-            # header = f"{part1} {part2}"
-            # 
-            # if not self._is_duplicate(header, headers_list):
-            #     return header
-    
-    def _is_duplicate(header :str, headers_list: str) -> bool:
-        """Checks if the header is a duplicate. Prevents from adding the same header to the QLineEdit input for headers.
-
-        Args:
-            header (str): Headers input
-
-        Returns:
-            bool: Returns True if the header already exists in the headers list else False
-        """
-        
-        return header in headers_list
-
-
-class SearchXMLOutputTextHandler:
-    """Handles methods and logic of the search functionality of the XML Output Text in the QTextEdit"""
-    def __init__(self,
-                main_window: "MainWindow",
-                line_edit_xml_output_find_text: QLineEdit,
-                text_edit_xml_output: QTextEdit
-                ):
-        
-        self.main_window = main_window
-        self.line_edit_xml_output_find_text = line_edit_xml_output_find_text
-        self.text_edit_xml_output = text_edit_xml_output
-
-    def search_next(self):
-        text = self.line_edit_xml_output_find_text.text()
-        try:
-            if text:
-                self.text_edit_xml_output.find(text)
-            else:
-                QMessageBox.information(self.main_window, "Find text input is empty", "No text has been entered for search criteria.")
-        except Exception as ex:
-            message = f"An exception of type {type(ex).__name__} occurred. Arguments: {ex.args!r}"
-            QMessageBox.critical(self.main_window, "Exception on XML search next function", message)
-
-    def search_previous(self):
-        text = self.line_edit_xml_output_find_text.text()
-        try:
-            if text:
-                self.text_edit_xml_output.find(text, QTextDocument.FindFlag.FindBackward)
-            else:
-                QMessageBox.information(self.main_window, "Find text input is empty", "No text has been entered for search criteria.")
-        except Exception as ex:
-            message = f"An exception of type {type(ex).__name__} occurred. Arguments: {ex.args!r}"
-            QMessageBox.critical(self.main_window, "Exception on XML search previous function", message)
-=======
-# File: modules/state_controller.py
-import os
-import pandas as pd
-from PySide6.QtWidgets import QMessageBox, QComboBox, QRadioButton, QListWidget, QPushButton, QLineEdit, QTextEdit, QLabel
-from PySide6.QtGui import QTextDocument
-from modules.xpath_builder import create_xpath_validator, create_xpath_builder
-from modules.xpath_search_and_csv_export import create_xpath_searcher_and_csv_exporter
-from modules.file_cleanup import create_lobster_profile_cleaner, create_csv_column_dropper
-from modules.xml_parser import create_xml_parser
-from modules.csv_converter import create_csv_conversion_thread
-
-from typing import TYPE_CHECKING
-
-if TYPE_CHECKING:
-    from main import MainWindow  # import only for type hints, not at runtime
-
-
-class ComboboxStateHandler:
-    """
-    Controller the states of the ComboBoxes based on the selected values. Values need to be loaded from an XML file.
-
-    parsed_xml_data is a dictionary and contains the following keys:
-    - 'xml_string' --> xml_string,
-    - 'tags' --> sorted(tags),
-    - 'tag_values' --> sorted(tag_values),
-    - 'attributes' --> sorted(attributes),
-    - 'attribute_values' --> sorted(attribute_values),
-    - 'namespaces' --> sorted(namespaces),
-    - 'file_path' --> self.get_xml_file()_path,
-    - 'root_tag' --> root.tag,
-    - 'element_count' --> len(list(root.iter())),
-    - 'encoding' --> XMLUtils.get_xml_encoding(self.get_xml_file_path)
-    """
-
-    def __init__(self, main_window: "MainWindow", parsed_xml_data: dict, cb_tag_name: QComboBox, cb_tag_value: QComboBox, cb_attr_name: QComboBox, cb_attr_value: QComboBox):
-        """Constructor of ComboboxState class
-
-        Args:
-            main_window (object): Main window in main.py
-            parsed_xml_data (dict): Dictionary of the parsed XML file, fills the Combo boxes
-            cb_tag_name (object): QCombobox Widget self.ui.combobox_tag_names
-            cb_tag_value (object): QCombobox Widget self.ui.combobox_tag_values
-            cb_attr_name (object): QCombobox Widget self.ui.combobox_attribute_names
-            cb_attr_value (object): QCombobox Widget self.ui.combobox_attribute_values
-        """
-        self.main_window = main_window
-        self.parsed_xml_data = parsed_xml_data
-        self.tag_name = cb_tag_name
-        self.tag_value = cb_tag_value
-        self.attr_name = cb_attr_name
-        self.attr_value = cb_attr_value
-
-    def set_parsed_data(self, new_data: dict):
-        self.parsed_xml_data = new_data
-
-    def get_parsed_data(self):
-        return self.parsed_xml_data
-
-    def get_xml_file(self):
-        return self.parsed_xml_data.get("file_path")
-
-    # === Contains the Logic for the ComboBoxes textChanged signal === #
-    def on_tag_name_changed(self, selected_tag: str):
-        """When the Combobox for the tag name changes
-
-        Args:
-            selected_tag (str): Currently selected value from the self.ui.combobox_tag_names
-        """
-        if not selected_tag:
-            return []
-        try:
-            attributes = self.get_attributes(selected_tag)
-            self.attr_name.clear()
-            self.attr_name.addItems(attributes)
-
-            values_xml = self.get_tag_values(selected_tag)
-            self.tag_value.clear()
-            self.tag_value.addItems(values_xml)
-
-            # Disable tag value combo box if there are no values for the selected tag
-            if not values_xml or all(value.strip() == "" for value in values_xml if value is not None):
-                self.tag_value.setDisabled(True)
-                self.tag_value.clear()
-            else:
-                self.tag_value.setDisabled(False)
-
-            # Disable attribute name and value combo boxes if there are no attributes for the selected tag
-            if not attributes:
-                self.attr_name.setDisabled(True)
-                self.attr_name.clear()
-                self.attr_value.setDisabled(True)
-                self.attr_value.clear()
-            else:
-                self.attr_name.setDisabled(False)
-
-        except Exception as ex:
-            message = f"An exception of type {type(ex).__name__} occurred. Arguments: {ex.args!r}"
-            QMessageBox.critical(
-                self.main_window, "An exception occurred on tag name changed:", message)
-
-    def on_attribute_name_changed(self, selected_attribute: str):
-        """When the Combobox for the attribute name changes
-
-        Args:
-            selected_attribute (str): Currently selected value from the self.ui.combobox_attribute_names
-        """
-        try:
-            selected_tag = self.tag_name.currentText()
-            attribute_values = self.get_attribute_values(
-                selected_tag, selected_attribute)
-            self.attr_value.clear()
-            self.attr_value.addItems(attribute_values)
-
-            # Disable attribute value combo box if there are no attribute values
-            if not attribute_values:
-                self.attr_value.setDisabled(True)
-                self.attr_value.clear()
-            else:
-                self.attr_value.setDisabled(False)
-
-            # Disable tag value combo box if the selected tag has no values
-            values_xml = self.get_tag_values(selected_tag)
-
-            if not values_xml:
-                self.tag_value.setDisabled(True)
-                self.tag_value.clear()
-        except Exception as ex:
-            message = f"An exception of type {type(ex).__name__} occurred. Arguments: {ex.args!r}"
-            QMessageBox.critical(
-                self.main_window, "An exception occurred on attribute name changed:", message)
-
-    def get_attribute_values(self, selected_tag: str, selected_attribute: str):
-        """Get the attribute values based on the selected combobox values in tag name and attribute name
-
-        Args:
-            selected_tag (str): Currently selected value from the self.ui.combobox_tag_names
-            selected_attribute (str): Currently selected value from the self.ui.combobox_attribute_names
-        """
-        if not selected_tag or not selected_attribute:
-            return []
-        try:
-            return self.parsed_xml_data.get('tag_attr_to_values', {}).get((selected_tag, selected_attribute), [])
-        except Exception as ex:
-            message = f"An exception of type {type(ex).__name__} occurred. Arguments: {ex.args!r}"
-            QMessageBox.critical(
-                self.main_window, "An exception occurred on getting attribute values", message)
-            return []
-
-    def get_tag_values(self, selected_tag: str):
-        """Get the tag values based on the selected combobox values in tag name
-
-        Args:
-            selected_tag (str): Currently selected value from the self.ui.combobox_tag_names
-        """
-        if not selected_tag:
-            return []
-        try:
-            return self.parsed_xml_data.get('tag_to_values', {}).get(selected_tag, [])
-        except Exception as ex:
-            message = f"An exception of type {type(ex).__name__} occurred. Arguments: {ex.args!r}"
-            QMessageBox.critical(
-                self.main_window, "An exception occurred on get tag values:", message)
-            return []
-
-    def get_attributes(self, selected_tag: str):
-        """Get the attribute names based on the selected combobox values in tag name
-
-        Args:
-            selected_tag (str): Currently selected value from the self.ui.combobox_tag_names
-        """
-        if not selected_tag:
-            return []
-        try:
-            return self.parsed_xml_data.get('tag_to_attributes', {}).get(selected_tag, [])
-        except Exception as ex:
-            message = f"An exception of type {type(ex).__name__} occurred. Arguments: {ex.args!r}"
-            QMessageBox.critical(
-                self.main_window, "An exception occurred on get attributes:", message)
-            return []
-
-
-class CSVConversionHandler:
-    """Handles methods and logic for csv_conversion_groupbox"""
-
-    def __init__(self, main_window: "MainWindow", csv_file_to_convert: str, extension_type: str, write_index: bool, label_loading_gif: QLabel):
-        self.main_window = main_window
-        self.csv_file_to_convert = csv_file_to_convert
-        # Value of the combobox self.ui.combobox_csv_conversion_output_type
-        self.extension_type = extension_type
-        self.write_index = write_index
-        self.label_loading_gif = label_loading_gif
-
-    def start_csv_conversion(self) -> None:
-        try:
-            """Initializes and starts the CSV conversion in a new thread."""
-            # Create the conversion thread
-            converter = create_csv_conversion_thread(
-                "convert_csv", self.csv_file_to_convert, self.extension_type, self.write_index, self.label_loading_gif)
-            self.main_window.connect_csv_conversion_signals(converter)
-            # Start the conversion thread
-            self.main_window.thread_pool.start(converter)
-            # Optional: Keep track of the worker
-            self.main_window.active_workers.append(converter)
-        except FileNotFoundError as e:
-            QMessageBox.warning(self.main_window, "Input File Error", str(e))
-
-
-class AddXPathExpressionToListHandler:
-    """
-    Handles methods and logic of the Button event for adding XPath Expression.
-    """
-
-    def __init__(self, main_window: "MainWindow", xpath_expression: str, xpath_filters: list | None, list_widget_xpath_expressions: QListWidget):
-        self.main_window = main_window
-        self.xpath_expression = xpath_expression
-        self.xpath_filters = xpath_filters
-        self.list_widget_xpath_expressions = list_widget_xpath_expressions
-
-    def smart_split(self, s: str) -> list[str]:
-        result = []
-        current = []
-        inside_single_quote = False
-        inside_double_quote = False
-
-        for char in s:
-            if char == "'" and not inside_double_quote:
-                inside_single_quote = not inside_single_quote
-            elif char == '"' and not inside_single_quote:
-                inside_double_quote = not inside_double_quote
-
-            if char == ',' and not inside_single_quote and not inside_double_quote:
-                result.append(''.join(current).strip())
-                current = []
-            else:
-                current.append(char)
-
-        # Add the last part
-        if current:
-            result.append(''.join(current).strip())
-
-        return result
-
-        # === QListWidget HANDLER ===
-    def add_expression_to_list(self) -> bool | None:
-        """Add the entered or built XPath expression from the QLineEdit to the QListWidget for later searching
-
-        Has a built-in XPath validator before adding the XPath to the QListWidget
-
-        Returns:
-            bool: If xpath expression has been successfully added to the list True, else False
-        """
-        try:
-            # Check if the XPath input is not empty:
-            if not self.xpath_expression:
-                QMessageBox.information(
-                    self.main_window, "Empty XPath", "Please enter a XPath expression.")
-                return False
-
-            validator = create_xpath_validator()
-
-            # if "," in self.xpath_expression:
-            #    try:
-            #        # Split by comma and validate each XPath expression
-            #        xpath_expressions = self.smart_split(self.xpath_expression)
-            #        for exp in xpath_expressions:
-            #            if exp and not self._is_duplicate(exp, self.xpath_filters):
-            #                validator.xpath_expression = exp
-            #                if not validator.validate_xpath_expression():
-            #                    raise ValueError(f"Invalid XPath expression: {exp}")
-            #                else:
-            #                    self.xpath_filters.append(exp)
-            #                    self.list_widget_xpath_expressions.addItem(exp)
-            #            else:
-            #                QMessageBox.warning(self.main_window, "Duplicate XPath Expression", f"Cannot add duplicate XPath expression:\n{exp}")
-            #                return False
-            #    except ValueError as e:
-            #        QMessageBox.warning(self.main_window, "XPathSyntaxError", f"Invalid XPath expression: {str(e)}")
-            # else:
-            if self.xpath_expression and not self._is_duplicate(self.xpath_expression, self.xpath_filters):
-                self.main_window.connect_xpath_builder_signals(validator)
-                # Validate the XPath expression
-                validator.xpath_expression = self.xpath_expression
-                is_valid = validator.validate_xpath_expression()
-                if is_valid:
-                    self.xpath_filters.append(self.xpath_expression)
-                    self.list_widget_xpath_expressions.addItem(
-                        self.xpath_expression)
-                    return True
-            else:
-                QMessageBox.warning(self.main_window, "Duplicate XPath Expression",
-                                    f"Cannot add duplicate XPath expression:\n{self.xpath_expression}")
-                return False
-        except Exception as ex:
-            message = f"An exception of type {type(ex).__name__} occurred. Arguments: {ex.args!r}"
-            QMessageBox.critical(
-                self.main_window, "Exception adding XPath Expression to List Widget", message)
-            return False
-
-    @staticmethod
-    def _is_duplicate(xpath_expression: str, xpath_filters: list) -> bool:
-        """Checks if the XPath expressions is a duplicate. Prevents from adding same XPath expressions to QListWidget
-
-        Args:
-            xpath_expression (str): XPath expression from the QLineEdit widget (line_edit_xpath_builder)
-            xpath_filters (list): A list that contains 
-
-        Returns:
-            bool: Returns True if XPath expression already exists in the xpath_filters list, returns True if it exists, else False.
-        """
-        return xpath_expression in xpath_filters
-
-
-class SearchAndExportToCSVHandler:
-    """
-    Handles methods and logic of a button event that starts the search with XPath Expression and export of a component.
-    """
-
-    def __init__(self, main_window: "MainWindow", xml_folder_path: str, xpath_filters: list, csv_folder_output_path: str, csv_headers_input: str, group_matches_flag: bool, set_max_threads: int):
-        self.main_window = main_window
-        self.xml_folder_path = xml_folder_path
-        self.xpath_filters = xpath_filters
-        self.csv_folder_output_path = csv_folder_output_path
-        self.csv_headers_input = csv_headers_input
-        self.group_matches_flag = group_matches_flag
-        self.set_max_threads = set_max_threads
-        self.current_exporter = None
-
-    # === CSV Exporting Process === #
-    def start_csv_export(self) -> None:
-        """Initializes and starts the CSV export in a new thread."""
-        try:
-            exporter = create_xpath_searcher_and_csv_exporter(self.xml_folder_path, self.xpath_filters, self.csv_folder_output_path, self._parse_csv_headers(
-                self.csv_headers_input), self.group_matches_flag, self.set_max_threads)
-            self.current_exporter = exporter
-            self.main_window.connect_csv_export_signals(self.current_exporter)
-            self.main_window.thread_pool.start(self.current_exporter)
-
-            # Optional: Keep track of the worker
-            self.main_window.active_workers.append(self.current_exporter)
-
-        except Exception as ex:
-            message = f"An exception of type {type(ex).__name__} occurred. Arguments: {ex.args!r}"
-            QMessageBox.critical(
-                self.main_window, "Exception on starting to export results to csv file", message)
-
-    def stop_csv_export(self) -> None:
-        """Signals the currently running CSV export to stop."""
-        if self.current_exporter:
-            # Check if the thread is still running before attempting to stop it
-            # QThreadPool.activeThreadCount() or check if the QRunnable is still in pool
-            # For simplicity, we just call stop() and rely on the QRunnable's internal logic
-            self.current_exporter.stop()
-            self.current_exporter = None  # Clear the reference once stopped
-
-    def _parse_csv_headers(self, raw_headers: str) -> list:
-        """Splits comma-separated string into a list of headers."""
-        return [h.strip() for h in raw_headers.split(",") if h.strip()]
-    
-
-class LobsterProfileExportCleanupHandler:
-    """Handles methods and logic of the lobster profile cleanup based on the selected csv file and the folder path that contains all lobster profile exports as XML files."""
-
-    def __init__(self, main_window: "MainWindow", csv_file_path: str, profiles_folder_path: str):
-        self.main_window = main_window
-        self.csv_file_path = csv_file_path
-        self.profiles_folder_path = profiles_folder_path
-
-    def start_lobster_profile_cleanup(self) -> None:
-        """Initializes and starts the lobster profile cleanup as a new thread."""
-        try:
-            cleaner = create_lobster_profile_cleaner(
-                self.csv_file_path, self.profiles_folder_path)
-            self.main_window.connect_file_cleanup_signals(cleaner)
-            self.main_window.thread_pool.start(cleaner)
-            # Optional: Keep track of the worker
-            self.main_window.active_workers.append(cleaner)
-
-        except Exception as ex:
-            message = f"An exception of type {type(ex).__name__} occurred. Arguments: {ex.args!r}"
-            QMessageBox.critical(
-                self.main_window, "Exception on starting to clean up lobster xml files in specified folder", message)
-
-
-class CSVColumnDropHandler:
-    """_summary_"""
-
-    def __init__(self, main_window: "MainWindow" = None, csv_file_path: str = None, column_to_drop: str = None, column_to_drop_index: int = None, csv_header_combobox: QComboBox = None, drop_header_button: QPushButton = None):
-        self.main_window = main_window
-        self.csv_file_path = csv_file_path
-        self.column_to_drop = column_to_drop
-        self.column_to_drop_index = column_to_drop_index
-        self.csv_header_combobox = csv_header_combobox
-        self.drop_header_button = drop_header_button
-
-    def start_csv_column_drop(self) -> None:
-        try:
-            dropper = create_csv_column_dropper(
-                self.csv_file_path, self.column_to_drop, self.column_to_drop_index)
-            self.main_window.connect_file_cleanup_signals(dropper)
-            self.main_window.thread_pool.start(dropper)
-            # Optional: Keep track of the worker
-            self.main_window.active_workers.append(dropper)
-        except Exception as ex:
-            message = f"An exception of type {type(ex).__name__} occurred. Arguments: {ex.args!r}"
-            QMessageBox.critical(
-                self.main_window, "Exception on starting to drop selected CSV header", message)
-
-    def on_csv_input_file_path_changed(self) -> None:
-        try:
-            if not self.csv_file_path:
-                self.csv_header_combobox.setDisabled(True)
-                self.drop_header_button.setDisabled(True)
-                self.csv_header_combobox.clear()
-                return
-            else:
-                if os.path.isfile(self.csv_file_path) and self.csv_file_path.endswith(".csv"):
-                    # Get headers of CSV file
-                    headers = pd.read_csv(self.csv_file_path).columns
-                    self.csv_header_combobox.addItems(
-                        headers)  # Add headers to the combo box
-                    self.csv_header_combobox.setDisabled(False)
-                    self.drop_header_button.setDisabled(False)
-        except Exception as ex:
-            message = f"An exception of type {type(ex).__name__} occurred. Arguments: {ex.args!r}"
-            QMessageBox.critical(
-                self.main_window, "Exception adding read csv headers to the combobox", message)
-
-
-class ParseXMLFileHandler:
-    """Handles methods and logic of the XML parsing."""
-
-    def __init__(self, main_window: "MainWindow", xml_file_path: str):
-        self.main_window = main_window
-        self.xml_file_path = xml_file_path
-
-    def start_xml_parsing(self) -> None:
-        """Parse XML file and display content."""
-        try:
-            xml_parser = create_xml_parser(self.xml_file_path)
-            self.main_window.connect_xml_parsing_signals(xml_parser)
-            self.main_window.thread_pool.start(xml_parser)
-            # Optional: Keep track of the worker
-            self.main_window.active_workers.append(xml_parser)
-
-        except Exception as ex:
-            message = f"An exception of type {type(ex).__name__} occurred. Arguments: {ex.args!r}"
-            QMessageBox.critical(
-                self.main_window, "Exception on starting to pare xml file", message)
-
-
-class XPathBuildHandler:
-    """Handles methods and logic of the XPath Build event based on the combobox values"""
-
-    def __init__(self, main_window: "MainWindow",
-                 line_edit_xpath_builder: QLineEdit,
-                 tag_name_combo: QComboBox,
-                 tag_value_combo: QComboBox,
-                 attribute_name_combo: QComboBox,
-                 attribute_value_combo: QComboBox,
-                 radio_equals: QRadioButton,
-                 radio_contains: QRadioButton,
-                 radio_starts_with: QRadioButton,
-                 radio_greater: QRadioButton,
-                 radio_smaller: QRadioButton
-                 ):
-
-        self.main_window = main_window
-        self.line_edit_xpath_builder = line_edit_xpath_builder
-        self.tag_name_combo = tag_name_combo
-        self.tag_value_combo = tag_value_combo
-        self.attribute_name_combo = attribute_name_combo
-        self.attribute_value_combo = attribute_value_combo
-        self.radio_equals = radio_equals
-        self.radio_contains = radio_contains
-        self.radio_starts_with = radio_starts_with
-        self.radio_greater = radio_greater
-        self.radio_smaller = radio_smaller
-
-    def start_xpath_build(self) -> None:
-        """Triggers the XPath building process and updates the UI."""
-        try:
-            # Now build the expression using the already connected builder
-            builder = create_xpath_builder(
-                self.tag_name_combo,
-                self.tag_value_combo,
-                self.attribute_name_combo,
-                self.attribute_value_combo,
-                self.radio_equals,
-                self.radio_contains,
-                self.radio_starts_with,
-                self.radio_greater,
-                self.radio_smaller
-            )
-
-            self.main_window.connect_xpath_builder_signals(builder)
-
-            xpath_expression = builder.build_xpath_expression()
-
-            # Add built XPath Expression to the QLineEdit Widget for the XPath
-            self.line_edit_xpath_builder.setText(xpath_expression)
-
-        except Exception as ex:
-            message = f"An exception of type {type(ex).__name__} occurred. Arguments: {ex.args!r}"
-            QMessageBox.critical(
-                self.main_window, "Exception on building xpath expression", message)
-
-
-class GenerateCSVHeaderHandler:
-    """Handles methods and logic of the csv generation based on the entered XPath Expression to the QListWidget."""
-
-    def __init__(self, main_window: "MainWindow",
-                 tag_name_combo: QComboBox,
-                 tag_value_combo: QComboBox,
-                 attribute_name_combo: QComboBox,
-                 attribute_value_combo: QComboBox,
-                 xpath_input: QLineEdit,
-                 csv_headers_input: QLineEdit
-                 ):
-
-        self.main_window = main_window
-        self.tag_name_combo = tag_name_combo
-        self.tag_value_combo = tag_value_combo
-        self.attribute_name_combo = attribute_name_combo
-        self.attribute_value_combo = attribute_value_combo
-        self.xpath_input = xpath_input
-        self.csv_headers_input = csv_headers_input
-
-    def generate_header(self) -> str:
-        header = ""
-
-        tag_name = self.tag_name_combo.currentText()
-        tag_value = self.tag_value_combo.currentText()
-        attr_name = self.attribute_name_combo.currentText()
-        attr_value = self.attribute_value_combo.currentText()
-        headers_list: list[str] = self.csv_headers_input.text().split(",")
-
-        if tag_name != "" and tag_value != "" and attr_name != "" and attr_value != "":
-            match (tag_name, tag_value, attr_name, attr_value):
-                case (tag, "", "", ""):
-                    header = tag
-                case (tag, value, "", ""):
-                    header = f"{tag} {value}"
-                case (tag, "", attr, ""):
-                    header = f"{tag} @{attr}"
-                case (tag, "", attr, val):
-                    header = f"{tag} {attr} {val}"
-                case (tag, value, attr, ""):
-                    header = f"{tag} {value} {attr}"
-                case (tag, value, attr, val):
-                    header = f"{tag} {value} {attr} {val}"
-                case _:
-                    header = "Header"
-
-        else:
-            try:
-                # If no tag, value, attribute or attribute value is selected, use the XPath input as header
-                xpath_expression: str = self.xpath_input.text().strip()
-                split_xpath: list[str] = xpath_expression.split("/")
-
-                part1 = split_xpath[-2]
-                part2 = split_xpath[-1]
-
-                header = f"{part1} {part2}"
-            except IndexError:
-                header = "Header"
-
-        if not self._is_duplicate(header, headers_list):
-            return header
-
-    def _is_duplicate(self, header: str, headers_list: list) -> bool:
-        """Checks if the header is a duplicate. Prevents from adding the same header to the QLineEdit input for headers.
-
-        Args:
-            header (str): Headers input
-            header_list (list): A list that contains already added headers
-
-        Returns:
-            bool: Returns True if the header already exists in the headers list else False
-        """
-
-        return header in headers_list
-
-
-class SearchXMLOutputTextHandler:
-    """Handles methods and logic of the search functionality of the XML Output Text in the QTextEdit"""
-
-    def __init__(self,
-                 main_window: "MainWindow",
-                 line_edit_xml_output_find_text: QLineEdit,
-                 text_edit_xml_output: QTextEdit
-                 ):
-
-        self.main_window = main_window
-        self.line_edit_xml_output_find_text = line_edit_xml_output_find_text
-        self.text_edit_xml_output = text_edit_xml_output
-
-    def search_next(self):
-        text = self.line_edit_xml_output_find_text.text()
-        try:
-            if text:
-                self.text_edit_xml_output.find(text)
-            else:
-                QMessageBox.information(
-                    self.main_window, "Find text input is empty", "No text has been entered for search criteria.")
-        except Exception as ex:
-            message = f"An exception of type {type(ex).__name__} occurred. Arguments: {ex.args!r}"
-            QMessageBox.critical(
-                self.main_window, "Exception on XML search next function", message)
-
-    def search_previous(self):
-        text = self.line_edit_xml_output_find_text.text()
-        try:
-            if text:
-                self.text_edit_xml_output.find(
-                    text, QTextDocument.FindFlag.FindBackward)
-            else:
-                QMessageBox.information(
-                    self.main_window, "Find text input is empty", "No text has been entered for search criteria.")
-        except Exception as ex:
-            message = f"An exception of type {type(ex).__name__} occurred. Arguments: {ex.args!r}"
-            QMessageBox.critical(
-                self.main_window, "Exception on XML search previous function", message)
->>>>>>> 37d9a16d
+# File: modules/state_controller.py
+import os
+import pandas as pd
+from PySide6.QtWidgets import QMessageBox, QComboBox, QRadioButton, QListWidget, QPushButton, QLineEdit, QTextEdit, QLabel
+from PySide6.QtGui import QTextDocument
+from modules.xpath_builder import create_xpath_validator, create_xpath_builder
+from modules.xpath_search_and_csv_export import create_xpath_searcher_and_csv_exporter
+from modules.file_cleanup import create_lobster_profile_cleaner, create_csv_column_dropper
+from modules.xml_parser import create_xml_parser
+from modules.csv_converter import create_csv_conversion_thread
+
+from typing import TYPE_CHECKING
+
+if TYPE_CHECKING:
+    from main import MainWindow  # import only for type hints, not at runtime
+
+
+class ComboboxStateHandler:
+    """
+    Controller the states of the ComboBoxes based on the selected values. Values need to be loaded from an XML file.
+
+    parsed_xml_data is a dictionary and contains the following keys:
+    - 'xml_string' --> xml_string,
+    - 'tags' --> sorted(tags),
+    - 'tag_values' --> sorted(tag_values),
+    - 'attributes' --> sorted(attributes),
+    - 'attribute_values' --> sorted(attribute_values),
+    - 'namespaces' --> sorted(namespaces),
+    - 'file_path' --> self.get_xml_file()_path,
+    - 'root_tag' --> root.tag,
+    - 'element_count' --> len(list(root.iter())),
+    - 'encoding' --> XMLUtils.get_xml_encoding(self.get_xml_file_path)
+    """
+
+    def __init__(self, main_window: "MainWindow", parsed_xml_data: dict, cb_tag_name: QComboBox, cb_tag_value: QComboBox, cb_attr_name: QComboBox, cb_attr_value: QComboBox):
+        """Constructor of ComboboxState class
+
+        Args:
+            main_window (object): Main window in main.py
+            parsed_xml_data (dict): Dictionary of the parsed XML file, fills the Combo boxes
+            cb_tag_name (object): QCombobox Widget self.ui.combobox_tag_names
+            cb_tag_value (object): QCombobox Widget self.ui.combobox_tag_values
+            cb_attr_name (object): QCombobox Widget self.ui.combobox_attribute_names
+            cb_attr_value (object): QCombobox Widget self.ui.combobox_attribute_values
+        """
+        self.main_window = main_window
+        self.parsed_xml_data = parsed_xml_data
+        self.tag_name = cb_tag_name
+        self.tag_value = cb_tag_value
+        self.attr_name = cb_attr_name
+        self.attr_value = cb_attr_value
+
+    def set_parsed_data(self, new_data: dict):
+        self.parsed_xml_data = new_data
+
+    def get_parsed_data(self):
+        return self.parsed_xml_data
+
+    def get_xml_file(self):
+        return self.parsed_xml_data.get("file_path")
+
+    # === Contains the Logic for the ComboBoxes textChanged signal === #
+    def on_tag_name_changed(self, selected_tag: str):
+        """When the Combobox for the tag name changes
+
+        Args:
+            selected_tag (str): Currently selected value from the self.ui.combobox_tag_names
+        """
+        if not selected_tag:
+            return []
+        try:
+            attributes = self.get_attributes(selected_tag)
+            self.attr_name.clear()
+            self.attr_name.addItems(attributes)
+
+            values_xml = self.get_tag_values(selected_tag)
+            self.tag_value.clear()
+            self.tag_value.addItems(values_xml)
+
+            # Disable tag value combo box if there are no values for the selected tag
+            if not values_xml or all(value.strip() == "" for value in values_xml if value is not None):
+                self.tag_value.setDisabled(True)
+                self.tag_value.clear()
+            else:
+                self.tag_value.setDisabled(False)
+
+            # Disable attribute name and value combo boxes if there are no attributes for the selected tag
+            if not attributes:
+                self.attr_name.setDisabled(True)
+                self.attr_name.clear()
+                self.attr_value.setDisabled(True)
+                self.attr_value.clear()
+            else:
+                self.attr_name.setDisabled(False)
+
+        except Exception as ex:
+            message = f"An exception of type {type(ex).__name__} occurred. Arguments: {ex.args!r}"
+            QMessageBox.critical(
+                self.main_window, "An exception occurred on tag name changed:", message)
+
+    def on_attribute_name_changed(self, selected_attribute: str):
+        """When the Combobox for the attribute name changes
+
+        Args:
+            selected_attribute (str): Currently selected value from the self.ui.combobox_attribute_names
+        """
+        try:
+            selected_tag = self.tag_name.currentText()
+            attribute_values = self.get_attribute_values(
+                selected_tag, selected_attribute)
+            self.attr_value.clear()
+            self.attr_value.addItems(attribute_values)
+
+            # Disable attribute value combo box if there are no attribute values
+            if not attribute_values:
+                self.attr_value.setDisabled(True)
+                self.attr_value.clear()
+            else:
+                self.attr_value.setDisabled(False)
+
+            # Disable tag value combo box if the selected tag has no values
+            values_xml = self.get_tag_values(selected_tag)
+
+            if not values_xml:
+                self.tag_value.setDisabled(True)
+                self.tag_value.clear()
+        except Exception as ex:
+            message = f"An exception of type {type(ex).__name__} occurred. Arguments: {ex.args!r}"
+            QMessageBox.critical(
+                self.main_window, "An exception occurred on attribute name changed:", message)
+
+    def get_attribute_values(self, selected_tag: str, selected_attribute: str):
+        """Get the attribute values based on the selected combobox values in tag name and attribute name
+
+        Args:
+            selected_tag (str): Currently selected value from the self.ui.combobox_tag_names
+            selected_attribute (str): Currently selected value from the self.ui.combobox_attribute_names
+        """
+        if not selected_tag or not selected_attribute:
+            return []
+        try:
+            return self.parsed_xml_data.get('tag_attr_to_values', {}).get((selected_tag, selected_attribute), [])
+        except Exception as ex:
+            message = f"An exception of type {type(ex).__name__} occurred. Arguments: {ex.args!r}"
+            QMessageBox.critical(
+                self.main_window, "An exception occurred on getting attribute values", message)
+            return []
+
+    def get_tag_values(self, selected_tag: str):
+        """Get the tag values based on the selected combobox values in tag name
+
+        Args:
+            selected_tag (str): Currently selected value from the self.ui.combobox_tag_names
+        """
+        if not selected_tag:
+            return []
+        try:
+            return self.parsed_xml_data.get('tag_to_values', {}).get(selected_tag, [])
+        except Exception as ex:
+            message = f"An exception of type {type(ex).__name__} occurred. Arguments: {ex.args!r}"
+            QMessageBox.critical(
+                self.main_window, "An exception occurred on get tag values:", message)
+            return []
+
+    def get_attributes(self, selected_tag: str):
+        """Get the attribute names based on the selected combobox values in tag name
+
+        Args:
+            selected_tag (str): Currently selected value from the self.ui.combobox_tag_names
+        """
+        if not selected_tag:
+            return []
+        try:
+            return self.parsed_xml_data.get('tag_to_attributes', {}).get(selected_tag, [])
+        except Exception as ex:
+            message = f"An exception of type {type(ex).__name__} occurred. Arguments: {ex.args!r}"
+            QMessageBox.critical(
+                self.main_window, "An exception occurred on get attributes:", message)
+            return []
+
+
+class CSVConversionHandler:
+    """Handles methods and logic for csv_conversion_groupbox"""
+
+    def __init__(self, main_window: "MainWindow", csv_file_to_convert: str, extension_type: str, write_index: bool, label_loading_gif: QLabel):
+        self.main_window = main_window
+        self.csv_file_to_convert = csv_file_to_convert
+        # Value of the combobox self.ui.combobox_csv_conversion_output_type
+        self.extension_type = extension_type
+        self.write_index = write_index
+        self.label_loading_gif = label_loading_gif
+
+    def start_csv_conversion(self) -> None:
+        try:
+            """Initializes and starts the CSV conversion in a new thread."""
+            # Create the conversion thread
+            converter = create_csv_conversion_thread(
+                "convert_csv", self.csv_file_to_convert, self.extension_type, self.write_index, self.label_loading_gif)
+            self.main_window.connect_csv_conversion_signals(converter)
+            # Start the conversion thread
+            self.main_window.thread_pool.start(converter)
+            # Optional: Keep track of the worker
+            self.main_window.active_workers.append(converter)
+        except FileNotFoundError as e:
+            QMessageBox.warning(self.main_window, "Input File Error", str(e))
+
+
+class AddXPathExpressionToListHandler:
+    """
+    Handles methods and logic of the Button event for adding XPath Expression.
+    """
+
+    def __init__(self, main_window: "MainWindow", xpath_expression: str, xpath_filters: list | None, list_widget_xpath_expressions: QListWidget):
+        self.main_window = main_window
+        self.xpath_expression = xpath_expression
+        self.xpath_filters = xpath_filters
+        self.list_widget_xpath_expressions = list_widget_xpath_expressions
+
+    def smart_split(self, s: str) -> list[str]:
+        result = []
+        current = []
+        inside_single_quote = False
+        inside_double_quote = False
+
+        for char in s:
+            if char == "'" and not inside_double_quote:
+                inside_single_quote = not inside_single_quote
+            elif char == '"' and not inside_single_quote:
+                inside_double_quote = not inside_double_quote
+
+            if char == ',' and not inside_single_quote and not inside_double_quote:
+                result.append(''.join(current).strip())
+                current = []
+            else:
+                current.append(char)
+
+        # Add the last part
+        if current:
+            result.append(''.join(current).strip())
+
+        return result
+
+        # === QListWidget HANDLER ===
+    def add_expression_to_list(self) -> bool | None:
+        """Add the entered or built XPath expression from the QLineEdit to the QListWidget for later searching
+
+        Has a built-in XPath validator before adding the XPath to the QListWidget
+
+        Returns:
+            bool: If xpath expression has been successfully added to the list True, else False
+        """
+        try:
+            # Check if the XPath input is not empty:
+            if not self.xpath_expression:
+                QMessageBox.information(
+                    self.main_window, "Empty XPath", "Please enter a XPath expression.")
+                return False
+
+            validator = create_xpath_validator()
+
+            # if "," in self.xpath_expression:
+            #    try:
+            #        # Split by comma and validate each XPath expression
+            #        xpath_expressions = self.smart_split(self.xpath_expression)
+            #        for exp in xpath_expressions:
+            #            if exp and not self._is_duplicate(exp, self.xpath_filters):
+            #                validator.xpath_expression = exp
+            #                if not validator.validate_xpath_expression():
+            #                    raise ValueError(f"Invalid XPath expression: {exp}")
+            #                else:
+            #                    self.xpath_filters.append(exp)
+            #                    self.list_widget_xpath_expressions.addItem(exp)
+            #            else:
+            #                QMessageBox.warning(self.main_window, "Duplicate XPath Expression", f"Cannot add duplicate XPath expression:\n{exp}")
+            #                return False
+            #    except ValueError as e:
+            #        QMessageBox.warning(self.main_window, "XPathSyntaxError", f"Invalid XPath expression: {str(e)}")
+            # else:
+            if self.xpath_expression and not self._is_duplicate(self.xpath_expression, self.xpath_filters):
+                self.main_window.connect_xpath_builder_signals(validator)
+                # Validate the XPath expression
+                validator.xpath_expression = self.xpath_expression
+                is_valid = validator.validate_xpath_expression()
+                if is_valid:
+                    self.xpath_filters.append(self.xpath_expression)
+                    self.list_widget_xpath_expressions.addItem(
+                        self.xpath_expression)
+                    return True
+            else:
+                QMessageBox.warning(self.main_window, "Duplicate XPath Expression",
+                                    f"Cannot add duplicate XPath expression:\n{self.xpath_expression}")
+                return False
+        except Exception as ex:
+            message = f"An exception of type {type(ex).__name__} occurred. Arguments: {ex.args!r}"
+            QMessageBox.critical(
+                self.main_window, "Exception adding XPath Expression to List Widget", message)
+            return False
+
+    @staticmethod
+    def _is_duplicate(xpath_expression: str, xpath_filters: list) -> bool:
+        """Checks if the XPath expressions is a duplicate. Prevents from adding same XPath expressions to QListWidget
+
+        Args:
+            xpath_expression (str): XPath expression from the QLineEdit widget (line_edit_xpath_builder)
+            xpath_filters (list): A list that contains 
+
+        Returns:
+            bool: Returns True if XPath expression already exists in the xpath_filters list, returns True if it exists, else False.
+        """
+        return xpath_expression in xpath_filters
+
+
+class SearchAndExportToCSVHandler:
+    """
+    Handles methods and logic of a button event that starts the search with XPath Expression and export of a component.
+    """
+
+    def __init__(self, main_window: "MainWindow", xml_folder_path: str, xpath_filters: list, csv_folder_output_path: str, csv_headers_input: str, group_matches_flag: bool, set_max_threads: int):
+        self.main_window = main_window
+        self.xml_folder_path = xml_folder_path
+        self.xpath_filters = xpath_filters
+        self.csv_folder_output_path = csv_folder_output_path
+        self.csv_headers_input = csv_headers_input
+        self.group_matches_flag = group_matches_flag
+        self.set_max_threads = set_max_threads
+        self.current_exporter = None
+
+    # === CSV Exporting Process === #
+    def start_csv_export(self) -> None:
+        """Initializes and starts the CSV export in a new thread."""
+        try:
+            exporter = create_xpath_searcher_and_csv_exporter(self.xml_folder_path, self.xpath_filters, self.csv_folder_output_path, self._parse_csv_headers(
+                self.csv_headers_input), self.group_matches_flag, self.set_max_threads)
+            self.current_exporter = exporter
+            self.main_window.connect_csv_export_signals(self.current_exporter)
+            self.main_window.thread_pool.start(self.current_exporter)
+
+            # Optional: Keep track of the worker
+            self.main_window.active_workers.append(self.current_exporter)
+
+        except Exception as ex:
+            message = f"An exception of type {type(ex).__name__} occurred. Arguments: {ex.args!r}"
+            QMessageBox.critical(
+                self.main_window, "Exception on starting to export results to csv file", message)
+
+    def stop_csv_export(self) -> None:
+        """Signals the currently running CSV export to stop."""
+        if self.current_exporter:
+            # Check if the thread is still running before attempting to stop it
+            # QThreadPool.activeThreadCount() or check if the QRunnable is still in pool
+            # For simplicity, we just call stop() and rely on the QRunnable's internal logic
+            self.current_exporter.stop()
+            self.current_exporter = None  # Clear the reference once stopped
+
+    def _parse_csv_headers(self, raw_headers: str) -> list:
+        """Splits comma-separated string into a list of headers."""
+        return [h.strip() for h in raw_headers.split(",") if h.strip()]
+    
+
+class LobsterProfileExportCleanupHandler:
+    """Handles methods and logic of the lobster profile cleanup based on the selected csv file and the folder path that contains all lobster profile exports as XML files."""
+
+    def __init__(self, main_window: "MainWindow", csv_file_path: str, profiles_folder_path: str):
+        self.main_window = main_window
+        self.csv_file_path = csv_file_path
+        self.profiles_folder_path = profiles_folder_path
+
+    def start_lobster_profile_cleanup(self) -> None:
+        """Initializes and starts the lobster profile cleanup as a new thread."""
+        try:
+            cleaner = create_lobster_profile_cleaner(
+                self.csv_file_path, self.profiles_folder_path)
+            self.main_window.connect_file_cleanup_signals(cleaner)
+            self.main_window.thread_pool.start(cleaner)
+            # Optional: Keep track of the worker
+            self.main_window.active_workers.append(cleaner)
+
+        except Exception as ex:
+            message = f"An exception of type {type(ex).__name__} occurred. Arguments: {ex.args!r}"
+            QMessageBox.critical(
+                self.main_window, "Exception on starting to clean up lobster xml files in specified folder", message)
+
+
+class CSVColumnDropHandler:
+    """_summary_"""
+
+    def __init__(self, main_window: "MainWindow" = None, csv_file_path: str = None, column_to_drop: str = None, column_to_drop_index: int = None, csv_header_combobox: QComboBox = None, drop_header_button: QPushButton = None):
+        self.main_window = main_window
+        self.csv_file_path = csv_file_path
+        self.column_to_drop = column_to_drop
+        self.column_to_drop_index = column_to_drop_index
+        self.csv_header_combobox = csv_header_combobox
+        self.drop_header_button = drop_header_button
+
+    def start_csv_column_drop(self) -> None:
+        try:
+            dropper = create_csv_column_dropper(
+                self.csv_file_path, self.column_to_drop, self.column_to_drop_index)
+            self.main_window.connect_file_cleanup_signals(dropper)
+            self.main_window.thread_pool.start(dropper)
+            # Optional: Keep track of the worker
+            self.main_window.active_workers.append(dropper)
+        except Exception as ex:
+            message = f"An exception of type {type(ex).__name__} occurred. Arguments: {ex.args!r}"
+            QMessageBox.critical(
+                self.main_window, "Exception on starting to drop selected CSV header", message)
+
+    def on_csv_input_file_path_changed(self) -> None:
+        try:
+            if not self.csv_file_path:
+                self.csv_header_combobox.setDisabled(True)
+                self.drop_header_button.setDisabled(True)
+                self.csv_header_combobox.clear()
+                return
+            else:
+                if os.path.isfile(self.csv_file_path) and self.csv_file_path.endswith(".csv"):
+                    # Get headers of CSV file
+                    headers = pd.read_csv(self.csv_file_path).columns
+                    self.csv_header_combobox.addItems(
+                        headers)  # Add headers to the combo box
+                    self.csv_header_combobox.setDisabled(False)
+                    self.drop_header_button.setDisabled(False)
+        except Exception as ex:
+            message = f"An exception of type {type(ex).__name__} occurred. Arguments: {ex.args!r}"
+            QMessageBox.critical(
+                self.main_window, "Exception adding read csv headers to the combobox", message)
+
+
+class ParseXMLFileHandler:
+    """Handles methods and logic of the XML parsing."""
+
+    def __init__(self, main_window: "MainWindow", xml_file_path: str):
+        self.main_window = main_window
+        self.xml_file_path = xml_file_path
+
+    def start_xml_parsing(self) -> None:
+        """Parse XML file and display content."""
+        try:
+            xml_parser = create_xml_parser(self.xml_file_path)
+            self.main_window.connect_xml_parsing_signals(xml_parser)
+            self.main_window.thread_pool.start(xml_parser)
+            # Optional: Keep track of the worker
+            self.main_window.active_workers.append(xml_parser)
+
+        except Exception as ex:
+            message = f"An exception of type {type(ex).__name__} occurred. Arguments: {ex.args!r}"
+            QMessageBox.critical(
+                self.main_window, "Exception on starting to pare xml file", message)
+
+
+class XPathBuildHandler:
+    """Handles methods and logic of the XPath Build event based on the combobox values"""
+
+    def __init__(self, main_window: "MainWindow",
+                 line_edit_xpath_builder: QLineEdit,
+                 tag_name_combo: QComboBox,
+                 tag_value_combo: QComboBox,
+                 attribute_name_combo: QComboBox,
+                 attribute_value_combo: QComboBox,
+                 radio_equals: QRadioButton,
+                 radio_contains: QRadioButton,
+                 radio_starts_with: QRadioButton,
+                 radio_greater: QRadioButton,
+                 radio_smaller: QRadioButton
+                 ):
+
+        self.main_window = main_window
+        self.line_edit_xpath_builder = line_edit_xpath_builder
+        self.tag_name_combo = tag_name_combo
+        self.tag_value_combo = tag_value_combo
+        self.attribute_name_combo = attribute_name_combo
+        self.attribute_value_combo = attribute_value_combo
+        self.radio_equals = radio_equals
+        self.radio_contains = radio_contains
+        self.radio_starts_with = radio_starts_with
+        self.radio_greater = radio_greater
+        self.radio_smaller = radio_smaller
+
+    def start_xpath_build(self) -> None:
+        """Triggers the XPath building process and updates the UI."""
+        try:
+            # Now build the expression using the already connected builder
+            builder = create_xpath_builder(
+                self.tag_name_combo,
+                self.tag_value_combo,
+                self.attribute_name_combo,
+                self.attribute_value_combo,
+                self.radio_equals,
+                self.radio_contains,
+                self.radio_starts_with,
+                self.radio_greater,
+                self.radio_smaller
+            )
+
+            self.main_window.connect_xpath_builder_signals(builder)
+
+            xpath_expression = builder.build_xpath_expression()
+
+            # Add built XPath Expression to the QLineEdit Widget for the XPath
+            self.line_edit_xpath_builder.setText(xpath_expression)
+
+        except Exception as ex:
+            message = f"An exception of type {type(ex).__name__} occurred. Arguments: {ex.args!r}"
+            QMessageBox.critical(
+                self.main_window, "Exception on building xpath expression", message)
+
+
+class GenerateCSVHeaderHandler:
+    """Handles methods and logic of the csv generation based on the entered XPath Expression to the QListWidget."""
+
+    def __init__(self, main_window: "MainWindow",
+                 tag_name_combo: QComboBox,
+                 tag_value_combo: QComboBox,
+                 attribute_name_combo: QComboBox,
+                 attribute_value_combo: QComboBox,
+                 xpath_input: QLineEdit,
+                 csv_headers_input: QLineEdit
+                 ):
+
+        self.main_window = main_window
+        self.tag_name_combo = tag_name_combo
+        self.tag_value_combo = tag_value_combo
+        self.attribute_name_combo = attribute_name_combo
+        self.attribute_value_combo = attribute_value_combo
+        self.xpath_input = xpath_input
+        self.csv_headers_input = csv_headers_input
+
+    def generate_header(self) -> str:
+        header = ""
+
+        tag_name = self.tag_name_combo.currentText()
+        tag_value = self.tag_value_combo.currentText()
+        attr_name = self.attribute_name_combo.currentText()
+        attr_value = self.attribute_value_combo.currentText()
+        headers_list: list[str] = self.csv_headers_input.text().split(",")
+
+        if tag_name != "" and tag_value != "" and attr_name != "" and attr_value != "":
+            match (tag_name, tag_value, attr_name, attr_value):
+                case (tag, "", "", ""):
+                    header = tag
+                case (tag, value, "", ""):
+                    header = f"{tag} {value}"
+                case (tag, "", attr, ""):
+                    header = f"{tag} @{attr}"
+                case (tag, "", attr, val):
+                    header = f"{tag} {attr} {val}"
+                case (tag, value, attr, ""):
+                    header = f"{tag} {value} {attr}"
+                case (tag, value, attr, val):
+                    header = f"{tag} {value} {attr} {val}"
+                case _:
+                    header = "Header"
+
+        else:
+            try:
+                # If no tag, value, attribute or attribute value is selected, use the XPath input as header
+                xpath_expression: str = self.xpath_input.text().strip()
+                split_xpath: list[str] = xpath_expression.split("/")
+
+                part1 = split_xpath[-2]
+                part2 = split_xpath[-1]
+
+                header = f"{part1} {part2}"
+            except IndexError:
+                header = "Header"
+
+        if not self._is_duplicate(header, headers_list):
+            return header
+
+    def _is_duplicate(self, header: str, headers_list: list) -> bool:
+        """Checks if the header is a duplicate. Prevents from adding the same header to the QLineEdit input for headers.
+
+        Args:
+            header (str): Headers input
+            header_list (list): A list that contains already added headers
+
+        Returns:
+            bool: Returns True if the header already exists in the headers list else False
+        """
+
+        return header in headers_list
+
+
+class SearchXMLOutputTextHandler:
+    """Handles methods and logic of the search functionality of the XML Output Text in the QTextEdit"""
+
+    def __init__(self,
+                 main_window: "MainWindow",
+                 line_edit_xml_output_find_text: QLineEdit,
+                 text_edit_xml_output: QTextEdit
+                 ):
+
+        self.main_window = main_window
+        self.line_edit_xml_output_find_text = line_edit_xml_output_find_text
+        self.text_edit_xml_output = text_edit_xml_output
+
+    def search_next(self):
+        text = self.line_edit_xml_output_find_text.text()
+        try:
+            if text:
+                self.text_edit_xml_output.find(text)
+            else:
+                QMessageBox.information(
+                    self.main_window, "Find text input is empty", "No text has been entered for search criteria.")
+        except Exception as ex:
+            message = f"An exception of type {type(ex).__name__} occurred. Arguments: {ex.args!r}"
+            QMessageBox.critical(
+                self.main_window, "Exception on XML search next function", message)
+
+    def search_previous(self):
+        text = self.line_edit_xml_output_find_text.text()
+        try:
+            if text:
+                self.text_edit_xml_output.find(
+                    text, QTextDocument.FindFlag.FindBackward)
+            else:
+                QMessageBox.information(
+                    self.main_window, "Find text input is empty", "No text has been entered for search criteria.")
+        except Exception as ex:
+            message = f"An exception of type {type(ex).__name__} occurred. Arguments: {ex.args!r}"
+            QMessageBox.critical(
+                self.main_window, "Exception on XML search previous function", message)