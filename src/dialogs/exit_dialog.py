--- conflicted
+++ resolved
@@ -1,93 +1,45 @@
-<<<<<<< HEAD
-from dialogs.ui.exit_dialog_box_ui import Ui_ExitAppDialog
-from PySide6.QtWidgets import QDialog, QMessageBox
-from PySide6.QtCore import Slot, QFile, QIODevice, QTextStream
-
-from pathlib import Path
-
-from typing import TYPE_CHECKING
-if TYPE_CHECKING:
-    from src.main import MainWindow
-    
-# Constants
-# Determine the path of the current file and resolve it to handle symlinks/etc.
-FILE_PATH = Path(__file__).resolve()
-
-# Get the project src directory
-SRC_ROOT_DIR = FILE_PATH.parents[3]
-print(SRC_ROOT_DIR)
-
-class ExitDialog(QDialog):
-    def __init__(self, main_window: "MainWindow"):
-        super().__init__()
-        self.main_window = main_window
-        # Create and setup ui from .ui file
-        self.ui = Ui_ExitAppDialog()
-        self.ui.setupUi(self)
-        
-        self._initialize_theme()
-        
-    def _initialize_theme(self):
-        """Initialize UI theme files (.qss)"""
-        try:
-            if self.main_window.current_theme == "dark_theme.qss":
-                theme_file = self.main_window.dark_theme_file
-            else:
-                theme_file = self.main_window.light_theme_file
-
-            file = QFile(theme_file)
-            if not file.open(QIODevice.ReadOnly | QIODevice.Text):
-                return
-            stylesheet = QTextStream(file).readAll()
-            self.setStyleSheet(stylesheet)
-            file.close()
-        except Exception as ex:
-            QMessageBox.critical(
-                self, "Theme load error", f"Failed to load theme: {str(ex)}"
-=======
-from dialogs.ui.exit_dialog_box_ui import Ui_ExitAppDialog
-from PySide6.QtWidgets import QDialog, QMessageBox
-from PySide6.QtCore import Slot, QFile, QIODevice, QTextStream
-
-from pathlib import Path
-
-from typing import TYPE_CHECKING
-if TYPE_CHECKING:
-    from src.main import MainWindow
-    
-# Constants
-# Determine the path of the current file and resolve it to handle symlinks/etc.
-FILE_PATH = Path(__file__).resolve()
-
-# Get the project src directory
-SRC_ROOT_DIR = FILE_PATH.parents[3]
-
-class ExitDialog(QDialog):
-    def __init__(self, main_window: "MainWindow"):
-        super().__init__()
-        self.main_window = main_window
-        # Create and setup ui from .ui file
-        self.ui = Ui_ExitAppDialog()
-        self.ui.setupUi(self)
-        
-        self._initialize_theme()
-        
-    def _initialize_theme(self):
-        """Initialize UI theme files (.qss)"""
-        try:
-            if self.main_window.current_theme == "dark_theme.qss":
-                theme_file = self.main_window.dark_theme_file
-            else:
-                theme_file = self.main_window.light_theme_file
-
-            file = QFile(theme_file)
-            if not file.open(QIODevice.ReadOnly | QIODevice.Text):
-                return
-            stylesheet = QTextStream(file).readAll()
-            self.setStyleSheet(stylesheet)
-            file.close()
-        except Exception as ex:
-            QMessageBox.critical(
-                self, "Theme load error", f"Failed to load theme: {str(ex)}"
->>>>>>> 37d9a16d
+from dialogs.ui.exit_dialog_box_ui import Ui_ExitAppDialog
+from PySide6.QtWidgets import QDialog, QMessageBox
+from PySide6.QtCore import Slot, QFile, QIODevice, QTextStream
+
+from pathlib import Path
+
+from typing import TYPE_CHECKING
+if TYPE_CHECKING:
+    from src.main import MainWindow
+    
+# Constants
+# Determine the path of the current file and resolve it to handle symlinks/etc.
+FILE_PATH = Path(__file__).resolve()
+
+# Get the project src directory
+SRC_ROOT_DIR = FILE_PATH.parents[3]
+
+class ExitDialog(QDialog):
+    def __init__(self, main_window: "MainWindow"):
+        super().__init__()
+        self.main_window = main_window
+        # Create and setup ui from .ui file
+        self.ui = Ui_ExitAppDialog()
+        self.ui.setupUi(self)
+        
+        self._initialize_theme()
+        
+    def _initialize_theme(self):
+        """Initialize UI theme files (.qss)"""
+        try:
+            if self.main_window.current_theme == "dark_theme.qss":
+                theme_file = self.main_window.dark_theme_file
+            else:
+                theme_file = self.main_window.light_theme_file
+
+            file = QFile(theme_file)
+            if not file.open(QIODevice.ReadOnly | QIODevice.Text):
+                return
+            stylesheet = QTextStream(file).readAll()
+            self.setStyleSheet(stylesheet)
+            file.close()
+        except Exception as ex:
+            QMessageBox.critical(
+                self, "Theme load error", f"Failed to load theme: {str(ex)}"
             )