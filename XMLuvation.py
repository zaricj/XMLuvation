--- conflicted
+++ resolved
@@ -72,11 +72,7 @@
         window['-PROGRESS_BAR-'].update(current_progress)
         total_sum_matches = 0
         total_matching_files = 0
-<<<<<<< HEAD
-
-=======
         
->>>>>>> fb319805
         for filename in os.listdir(folder_path):
             if filename.endswith('.xml'):
                 file_path = os.path.join(folder_path, filename)
@@ -92,40 +88,24 @@
                     for expression in matching_filters:
                         result = tree.findall(expression)
                         total_matches += len(result)
-<<<<<<< HEAD
-                    total_sum_matches += total_matches  # Sum together all matches
-                    if total_matches > 0:  # Only append if there are any matches
-                        final_results.append({"Filename": filename, "Total Matches": total_matches})
-                        total_matching_files += 1
-=======
                     total_sum_matches += total_matches # Sum together all matches
                     if total_matches > 0:  # Only append if there are any matches
                         final_results.append({"Filename": filename, "Total Matches": total_matches})
                         total_matching_files += 1   
->>>>>>> fb319805
                 except Exception as e:
                     window["-OUTPUT_WINDOW_MAIN-"].update(f"Error processing {filename}, Error: {e}")
         return final_results, total_sum_matches, total_matching_files
     except Exception as e:
         window["-OUTPUT_WINDOW_MAIN-"].update(f"Exception in Program {e}")
-
+        
 
 def export_evaluation_as_csv(csv_output_path, folder_path, matching_filters):
     try:
-<<<<<<< HEAD
-        matching_results, total_matches_found, total_matching_files = evaluate_xml_files_matching(folder_path,
-                                                                                                  matching_filters)
-
-        # Save matching results to CSV file
-        if matching_results:  # Check if matching results exist and logging message doesn't
-
-=======
         matching_results, total_matches_found, total_matching_files = evaluate_xml_files_matching(folder_path, matching_filters)
 
         # Save matching results to CSV file
         if matching_results:  # Check if matching results exist and logging message doesn't     
                
->>>>>>> fb319805
             with open(csv_output_path, "w", newline="", encoding="utf-8") as csvfile:
                 fieldnames = ["Filename", "Total Matches"]
                 writer = csv.DictWriter(csvfile, fieldnames=fieldnames)
@@ -134,18 +114,12 @@
                 for match in matching_results:
                    
                     writer.writerow(match)
-<<<<<<< HEAD
-            window["-OUTPUT_WINDOW_MAIN-"].update(
-                f"Matches saved to {csv_output_path}\nFound {total_matching_files} files that have a total sum of {total_matches_found} matches.")
-=======
             window["-OUTPUT_WINDOW_MAIN-"].update(f"Matches saved to {csv_output_path}\nFound {total_matching_files} files that have a total sum of {total_matches_found} matches.")
->>>>>>> fb319805
         else:
             window["-OUTPUT_WINDOW_MAIN-"].update("No matches found.")
             window["-PROGRESS_BAR-"].update(0)
     except Exception as e:
         window["-OUTPUT_WINDOW_MAIN-"].update(f"Exception in Program {e}")
-
 
 my_custom_theme = {
     "BACKGROUND": "#2d3039",
@@ -177,53 +151,32 @@
 # Listbox Lists
 matching_filters_listbox = []
 
-layout_listbox_matching_filter = [[sg.Listbox(values=matching_filters_listbox, size=(60, 5), enable_events=True,
-                                              expand_x=True, key="-MATCHING_FILTER_LIST-")],
-                                  [sg.Text("Add a XPath Filter for matching in the XML Files:", expand_x=True),
-                                   sg.Button("Add to Matching", key="-ADD_TO_MATCHING-")]]
+layout_listbox_matching_filter = [[sg.Listbox(values=matching_filters_listbox, size=(60, 5), enable_events=True,expand_x=True, key="-MATCHING_FILTER_LIST-")],
+                                  [sg.Text("Add a XPath Filter for matching in the XML Files:", expand_x=True),sg.Button("Add to Matching", key="-ADD_TO_MATCHING-")]]
 
 layout_xml_eval = [[sg.Text("Multi-XML File Iteration in a Folder:", pad=5)],
-                   [sg.Input(size=(36, 2), font="Arial 10", expand_x=True, key="-FOLDER_EVALUATION_INPUT-"),
-                    sg.FolderBrowse(button_text="Browse Folder", target="-FOLDER_EVALUATION_INPUT-"),
-                    sg.Button("Read XML", key="-READ_XML-")],
+                   [sg.Input(size=(36, 2), font="Arial 10", expand_x=True, key="-FOLDER_EVALUATION_INPUT-"),sg.FolderBrowse(button_text="Browse Folder", target="-FOLDER_EVALUATION_INPUT-"),sg.Button("Read XML", key="-READ_XML-")],
                    [sg.Text("Filtering Options for XML Evaluation:", pad=5)],
-                   [sg.Text("Tag name:"),
-                    sg.Combo(tag_name, size=(15, 1), disabled=True, auto_size_text=False, enable_events=True,
-                             enable_per_char_events=True, expand_x=True, key="-XML_TAG_NAME-"), sg.Text("Tag Value:"),
-                    sg.Combo(tag_value, size=(15, 1), disabled=True, enable_events=True, enable_per_char_events=True,
-                             auto_size_text=False, expand_x=True, key="-XML_TAG_VALUE-")],
-                   [sg.Text("Att name:"),
-                    sg.Combo(attribute_name, size=(15, 1), disabled=True, auto_size_text=False, enable_events=True,
-                             expand_x=True, key="-XML_ATTRIBUTE_NAME-"), sg.Text("Att Value:"),
-                    sg.Combo(attribute_value, size=(15, 1), disabled=True, enable_events=True, auto_size_text=False,
-                             expand_x=True, key="-XML_ATTRIBUTE_VALUE-", pad=5)],
-                   [sg.Text("XPath Expression:"), sg.Input(size=(14, 1), expand_x=True, key="-XPATH_EXPRESSION-"),
-                    sg.Button("Build XPath", key="-XPATH_BUILD_MATCHING-")]]
+                   [sg.Text("Tag name:"),sg.Combo(tag_name, size=(15, 1), disabled=True, auto_size_text=False, enable_events=True,enable_per_char_events=True, expand_x=True, key="-XML_TAG_NAME-"), sg.Text("Tag Value:"),sg.Combo(tag_value, size=(15, 1), disabled=True, enable_events=True, enable_per_char_events=True,auto_size_text=False, expand_x=True, key="-XML_TAG_VALUE-")],
+                   [sg.Text("Att name:"),sg.Combo(attribute_name, size=(15, 1), disabled=True, auto_size_text=False, enable_events=True,expand_x=True, key="-XML_ATTRIBUTE_NAME-"), sg.Text("Att Value:"),sg.Combo(attribute_value, size=(15, 1), disabled=True, enable_events=True, auto_size_text=False,expand_x=True, key="-XML_ATTRIBUTE_VALUE-", pad=5)],
+                   [sg.Text("XPath Expression:"), sg.Input(size=(14, 1), expand_x=True, key="-XPATH_EXPRESSION-"),sg.Button("Build XPath", key="-XPATH_BUILD_MATCHING-")]]
 
 layout_export_evaluation = [[sg.Text("Select a Path where you want to save the XML Evaluation:")],
-                            [sg.Input(expand_x=True, font="Arial 10", key="-FOLDER_EVALUATION_OUTPUT-"),
-                             sg.SaveAs(button_text="Save as", file_types=(("Comma Seperated Value (.csv)", ".csv"),),
-                                       target="-FOLDER_EVALUATION_OUTPUT-"),
-                             sg.Button("Export", key="-EXPORT_AS_CSV-")]]
+                            [sg.Input(expand_x=True, font="Arial 10", key="-FOLDER_EVALUATION_OUTPUT-"),sg.SaveAs(button_text="Save as", file_types=(("Comma Seperated Value (.csv)", ".csv"),),target="-FOLDER_EVALUATION_OUTPUT-"),sg.Button("Export", key="-EXPORT_AS_CSV-")]]
 
 layout_xml_output = [
-    [sg.Multiline(size=(62, 29), write_only=False, horizontal_scroll=True, key="-OUTPUT_XML_FILE-", pad=5)],
-    [sg.Text("Progress:"),
-     sg.ProgressBar(max_value=100, size=(20, 15), orientation="h", expand_x=True, key='-PROGRESS_BAR-', pad=11)]]
+    [sg.Multiline(size=(62,29), write_only=False, horizontal_scroll=True, key="-OUTPUT_XML_FILE-", pad=5)],
+    [sg.Text("Progress:"),sg.ProgressBar(max_value=100, size=(20, 15), orientation="h", expand_x=True,key='-PROGRESS_BAR-', pad=11)]]
 
 layout_output_main = [[sg.Multiline(size=(62, 5), key="-OUTPUT_WINDOW_MAIN-", pad=5)]]
 
 frame_xml_eval = sg.Frame("XML Filters for Evaluation", layout_xml_eval, title_color="#FFC857", expand_x=True)
-frame_export_evaluation = sg.Frame("Export Evaluation result as a CSV File", layout_export_evaluation,
-                                   title_color="#FFC857", expand_x=True)
+frame_export_evaluation = sg.Frame("Export Evaluation result as a CSV File", layout_export_evaluation, title_color="#FFC857",expand_x=True)
 frame_xml_output = sg.Frame("XML Output", layout_xml_output, title_color="#FFC857", expand_x=True)
 frame_output_main = sg.Frame("Program Output", layout_output_main, title_color="#FFC857", expand_x=True)
-frame_listbox_matching_filter = sg.Frame("Filters to match in XML files", layout_listbox_matching_filter,
-                                         title_color="#FFC857", expand_x=True)
-
-layout = [[sg.Column(
-    layout=[[frame_xml_eval], [frame_listbox_matching_filter], [frame_export_evaluation], [frame_output_main]],
-    expand_y=True), sg.Column([[frame_xml_output]], expand_y=True)]]
+frame_listbox_matching_filter = sg.Frame("Filters to match in XML files", layout_listbox_matching_filter,title_color="#FFC857", expand_x=True)
+
+layout = [[sg.Column(layout=[[frame_xml_eval], [frame_listbox_matching_filter],[frame_export_evaluation],[frame_output_main]], expand_y=True),sg.Column([[frame_xml_output]], expand_y=True)]]
 
 window = sg.Window("XMLuvation", layout, font=font, icon=xml_32px, finalize=True)
 
@@ -243,7 +196,7 @@
     attribute_name_combobox = values["-XML_ATTRIBUTE_NAME-"]
     attribute_value_combobox = values["-XML_ATTRIBUTE_VALUE-"]
 
-    # XPath for XML Matching
+    # XPath for XML Matching 
     xpath_expression_input = values["-XPATH_EXPRESSION-"]
     xpath_expression = ""
 
@@ -354,9 +307,7 @@
 
     elif event == "-EXPORT_AS_CSV-":
         try:
-            window.perform_long_operation(
-                lambda: export_evaluation_as_csv(evaluation_output_folder, evaluation_input_folder,
-                                                 matching_filters_listbox), "-OUTPUT_WINDOW_MAIN-")
+            window.perform_long_operation(lambda: export_evaluation_as_csv(evaluation_output_folder, evaluation_input_folder, matching_filters_listbox), "-OUTPUT_WINDOW_MAIN-")
         except Exception as e:
             window["-OUTPUT_WINDOW_MAIN-"].update(f"Error exporting CSV: {e}")
 
