--- conflicted
+++ resolved
@@ -1,8 +1,10 @@
 # XMLuvation - XML Evaluation Tool that searches for matches based on one or multiple XPath Expressions
+
 
 ![python-powered-w-200x80](https://github.com/user-attachments/assets/ff891665-6ac6-4fc3-a12d-39876708c8b3)![Logo_Full_Transparent_Cropped](https://github.com/zaricj/XMLuvation/assets/93329694/d9ea10b0-30e7-412e-b3ee-f2d75806e134)![xml_transparent_150x150](https://github.com/zaricj/XMLuvation/assets/93329694/7abe5b04-b8fc-41da-9e70-c3254067841c)![Geis Logo Transparent](https://github.com/zaricj/XMLuvation/assets/93329694/7fb55018-6ac4-4f31-adfa-35fd0e6b33af)
 
 ## Overview
+
 
 XMLuvation is a Python application designed to parse and evaluate XML files. It provides a user-friendly interface for performing various operations such as reading XML files, filtering XML content based on XPath Expressions and look for matches in a single or multiple XML Files in a specified Folder and exporting the evaluation results to a CSV file.
 
@@ -13,13 +15,10 @@
 - Export to CSV: Evaluation results can be exported to a CSV file for further analysis or processing, headers are created dynamically based on the added XPath Expression(s).
 - Convert CSV to different filetypes: The CSV Evaluation result can be converted to different filetypes with the help of the Pandas module.
 - Load CSV for display and filter content: Load the CSV file into a table view to display it's content and filter results based on the selected header.
-<<<<<<< HEAD
 - User Interface: The application features a simple and intuitive graphical user interface built using the ~PySimpleGUI~ FreeSimpleGUI library and an alternative GUI using the PySide6 library.
-=======
-- User Interface: The application features a simple and intuitive graphical user interface built using the ~PySimpleGUI~ FreeSimpleGUI library.
->>>>>>> 87d09e5f
 
 ## Installation
+
 
 To run XMLuvation, you need to have Python installed on your system. The required dependencies are as follows:
 
@@ -27,6 +26,22 @@
 
 - Python 3.x
 
+**3rd party and standard packages:**
+| 3rd Part Packages | Standard Packages |
+|-------------------|-------------------|
+| FreeSimpleGUI | csv |
+| lxml | os |
+| pandas | re |
+| tabulate | webrowser |
+| openpyxl | |
+| qt_material | |
+| pyside6 | |
+
+### Install the required dependencies via requirements.txt
+
+`pip install -r requirements.txt`
+
+## Main Usage Guide
 **3rd party and standard packages:**
 | 3rd Part Packages | Standard Packages |
 |-------------------|-------------------|
@@ -52,9 +67,11 @@
 
 ## Additional Information
 
+
 XPath Syntax Help: Access a quick reference guide to XPath syntax for building expressions.
 
 ## Support
+
 
 If you encounter any issues or have any feedback, please feel free to open an issue on the GitHub repository.
 
@@ -62,17 +79,24 @@
 
 XMLuvation was created by me. It utilizes the FreeSimpleGUI and PySide6 library for building the graphical user interface, the lxml library for parsing XML files and Pandas for converting the CSV file.
 
+XMLuvation was created by me. It utilizes the FreeSimpleGUI and PySide6 library for building the graphical user interface, the lxml library for parsing XML files and Pandas for converting the CSV file.
+
 ## License
+
 
 This project is licensed under the MIT License.
 
 ## Screenshot PySimpleGUI
 
+## Screenshot PySimpleGUI
+
 ##### Main View
+
 
 ![XMLuvation_P1](https://github.com/zaricj/XMLuvation/assets/93329694/093ec68b-066b-4fca-9718-acb59bcb7d84)
 
 ##### CSV Conversion View
+
 
 ![XMLuvation_P2](https://github.com/zaricj/XMLuvation/assets/93329694/aad72324-2d1a-4c04-bc29-f23e64635b75)
 
@@ -84,4 +108,13 @@
 
 ##### CSV Conversion and Table Display View
 
+![XMLuvation_Pyside6_P2](https://github.com/user-attachments/assets/fa476b98-80a3-48ff-9205-1d5f16b4d7b5)
+## Screenshot PySide6
+
+##### Main View
+
+![XMLuvation_Pyside6_P1](https://github.com/user-attachments/assets/32670ae0-5362-47e8-a8ea-3610d568642b)
+
+##### CSV Conversion and Table Display View
+
 ![XMLuvation_Pyside6_P2](https://github.com/user-attachments/assets/fa476b98-80a3-48ff-9205-1d5f16b4d7b5)