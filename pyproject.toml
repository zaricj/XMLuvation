<<<<<<< HEAD
[project]
name = "xmluvation"
version = "1.3.2"
description = "A XML searcher with XPath expressions, with the ability to export matches to a CSV file."
readme = "README.md"
requires-python = ">=3.13"
dependencies = [
    "auto-py-to-exe>=2.47.0",
    "lxml>=6.0.1",
    "pandas>=2.3.1",
    "pyarrow>=21.0.0",
    "pyside6-essentials>=6.10.0",
    "xlsxwriter>=3.2.5",
]

[tool.pyside6-project]
files = ["src/main.py"]
include = [
    "src/config/",
    "src/controllers/",
    "src/dialogs/",
    "src/gui/",
    "src/modules/",
    "src/resources/"
]
=======
[project]
name = "xmluvation"
version = "1.3.5"
description = "A XML searcher with XPath expressions, with the ability to export matches to a CSV file."
readme = "README.md"
requires-python = ">=3.13"
dependencies = [
    "auto-py-to-exe>=2.47.0",
    "lxml>=6.0.1",
    "pandas>=2.3.1",
    "pyarrow>=21.0.0",
    "pyside6-essentials>=6.10.0",
    "xlsxwriter>=3.2.5",
]

[tool.pyside6-project]
files = ["src/main.py"]
include = [
    "src/config/",
    "src/controllers/",
    "src/dialogs/",
    "src/gui/",
    "src/modules/",
    "src/resources/"
]
>>>>>>> 37d9a16d
<|MERGE_RESOLUTION|>--- conflicted
+++ resolved
@@ -1,53 +1,25 @@
-<<<<<<< HEAD
-[project]
-name = "xmluvation"
-version = "1.3.2"
-description = "A XML searcher with XPath expressions, with the ability to export matches to a CSV file."
-readme = "README.md"
-requires-python = ">=3.13"
-dependencies = [
-    "auto-py-to-exe>=2.47.0",
-    "lxml>=6.0.1",
-    "pandas>=2.3.1",
-    "pyarrow>=21.0.0",
-    "pyside6-essentials>=6.10.0",
-    "xlsxwriter>=3.2.5",
-]
-
-[tool.pyside6-project]
-files = ["src/main.py"]
-include = [
-    "src/config/",
-    "src/controllers/",
-    "src/dialogs/",
-    "src/gui/",
-    "src/modules/",
-    "src/resources/"
-]
-=======
-[project]
-name = "xmluvation"
-version = "1.3.5"
-description = "A XML searcher with XPath expressions, with the ability to export matches to a CSV file."
-readme = "README.md"
-requires-python = ">=3.13"
-dependencies = [
-    "auto-py-to-exe>=2.47.0",
-    "lxml>=6.0.1",
-    "pandas>=2.3.1",
-    "pyarrow>=21.0.0",
-    "pyside6-essentials>=6.10.0",
-    "xlsxwriter>=3.2.5",
-]
-
-[tool.pyside6-project]
-files = ["src/main.py"]
-include = [
-    "src/config/",
-    "src/controllers/",
-    "src/dialogs/",
-    "src/gui/",
-    "src/modules/",
-    "src/resources/"
-]
->>>>>>> 37d9a16d
+[project]
+name = "xmluvation"
+version = "1.3.5"
+description = "A XML searcher with XPath expressions, with the ability to export matches to a CSV file."
+readme = "README.md"
+requires-python = ">=3.13"
+dependencies = [
+    "auto-py-to-exe>=2.47.0",
+    "lxml>=6.0.1",
+    "pandas>=2.3.1",
+    "pyarrow>=21.0.0",
+    "pyside6-essentials>=6.10.0",
+    "xlsxwriter>=3.2.5",
+]
+
+[tool.pyside6-project]
+files = ["src/main.py"]
+include = [
+    "src/config/",
+    "src/controllers/",
+    "src/dialogs/",
+    "src/gui/",
+    "src/modules/",
+    "src/resources/"
+]